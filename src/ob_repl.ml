(*
 * Copyright (C) 2011-2012 Mauricio Fernandez <mfp@acm.org>
 *
 * This library is free software; you can redistribute it and/or
 * modify it under the terms of the GNU Lesser General Public
 * License as published by the Free Software Foundation; either
 * version 2.1 of the License, or (at your option) any later version,
 * with the special exception on linking described in file LICENSE.
 *
 * This library is distributed in the hope that it will be useful,
 * but WITHOUT ANY WARRANTY; without even the implied warranty of
 * MERCHANTABILITY or FITNESS FOR A PARTICULAR PURPOSE.  See the GNU
 * Lesser General Public License for more details.
 *
 * You should have received a copy of the GNU Lesser General Public
 * License along with this library; if not, write to the Free Software
 * Foundation, Inc., 59 Temple Place, Suite 330, Boston, MA  02111-1307  USA
 *)

open Lwt
open Printf
open Obs_protocol
open Obs_request
open Obs_repl_common
open Obs_data_model

module Option = BatOption
module Array = struct include BatArray include Array end

exception Commit_exn
exception Abort_exn
exception Reload_keyspace of string

exception Need_reconnect of string option

let keyspace = ref ""
let server = ref "localhost"
let port = ref "12050"
let simple_repl = ref false
let dir = ref ""

let usage_message = "Usage: ob_repl [options]"

let params =
  Arg.align
    [
      "-keyspace", Arg.Set_string keyspace, "NAME Operate in keyspace NAME.";
      "-server", Arg.Set_string server, "ADDR Connect to server at ADDR (default: localhost)";
      "-port", Arg.Set_string port, "PORT Connect to server port or service name PORT (default: 12050)";
      "-dir", Arg.Set_string dir, "DIR Use DB at DIR.";
      "-simple", Arg.Set simple_repl, " Simple mode for use with rlwrap and similar.";
    ]

let tx_level = ref 0
let debug_requests = ref false

let install_key_codec table print parse =
  Hashtbl.replace key_codecs table (print, parse)

module Timing =
struct
  let timing = ref true

  (* counters used for .timing *)
  let cnt_keys = ref 0L
  let cnt_cols = ref 0L
  let cnt_put_keys = ref 0L
  let cnt_put_cols = ref 0L
  (* Refs used here for .timing because need to rewrite these during
   * transactions *)
  let t0 = ref 0.
  let syst0 = ref 0.
  let aborted = ref false
  let cnt_ign_read = ref false

  let toggle () = timing := not !timing
  let enabled () = !timing

  let set_time_ref () =
    aborted := false;
    cnt_ign_read := false;
    t0 := Unix.gettimeofday ();
    syst0 := Sys.time ()

  let get_time_delta () =
    if !aborted then None
    else Some (Unix.gettimeofday () -. !t0, Sys.time () -. !syst0)

  let ignore_read_count () =
    cnt_ign_read := true

  let is_read_count_ignored () = !cnt_ign_read

  let abort_timing () = aborted := true
end

let puts fmt = printf (fmt ^^ "\n%!")

let prompt () =
  let ks = match !curr_keyspace with
      None -> "[]"
    | Some (name, _) -> sprintf "%S" name
  in
    [ ks; sprintf " (%d) > " !tx_level ]

let print_list f l =
  List.iter (fun x -> print_endline (f x)) l

let pp_col ~strict fmt = function
    Binary s | Malformed_BSON s -> Obs_pp.pp_datum ~strict fmt s
  | BSON x -> Obs_bson.pp_bson ~strict fmt x

let pp_cols ~strict fmt =
  Obs_pp.pp_list
    (fun fmt {name; data; _} ->
       Format.fprintf fmt "%a: %a"
         (Obs_pp.pp_key ~strict) name (pp_col ~strict) data)
    fmt

let rec pp_lines f fmt = function
    [] -> ()
  | x :: tl ->
      Format.fprintf fmt "%a@." f x;
      pp_lines f fmt tl

let pprint_slice ~strict ?(pp_key = Obs_pp.pp_key) fmt (last_key, key_data) =
  if fmt == Format.std_formatter then
    Format.printf "%s@." (String.make 78 '-');
  Format.fprintf fmt "{@\n";
  Obs_pp.pp_list ~delim:(format_of_string ",@\n@.")
    (fun fmt kd ->
       Format.fprintf fmt " @[<2>%a:@\n{@[<1> %a }@]@]"
         (pp_key ~strict) kd.key (pp_cols ~strict) kd.columns)
    fmt key_data;
  Format.fprintf fmt "@.}@.";
  if fmt == Format.std_formatter then
    Format.printf "%s@." (String.make 78 '-');
  Format.printf "Last key: %a@."
    (fun fmt k -> match k with
         None -> Format.printf "<none>"
       | Some k -> pp_key ~strict:false fmt k)
    last_key

let pretty_printer_of_codec c =
  let module C = (val c : Obs_key_encoding.CODEC_OPS) in
    (fun ~strict fmt k ->
       try
         if not strict then
           Format.fprintf fmt "%s" (C.pp (C.decode_string k))
         else begin
           (* we want semi-strict JSON (module comments), so we output the
            * decoded version as a comment *)
           Format.fprintf fmt "@[<0>/* %s */@ %a@]"
             (C.pp (C.decode_string k))
             (Obs_pp.pp_key ~strict:true) k
         end
       with _ -> Obs_pp.pp_key ~strict:true fmt k)

module Directives =
struct
  let directive_tbl = Hashtbl.create 13
  let cmd_desc_tbl = Hashtbl.create 13

  let quick_ref =
    "\
     KEYSPACES                  List keyspaces\n\
     TABLES                     List tables in present keyspace\n\
     STATS                      Show load statistics\n\
     \n\
     SIZE                       List all tables and their approx sizes\n\
     SIZE table                 Show approx size of table\n\
     SIZE table[x:y]            Show approx size of table between keys x and y\n\
     COMPACT                    Compact whole keyspace\n\
     COMPACT table              Compact whole table\n\
     COMPACT table[x:y]         Compact table range\n\
     \n\
     BEGIN                      Start a transaction block\n\
     COMMIT                     Commit current transaction\n\
     ABORT                      Abort current transaction\n\
     LOCK name1 name2...        Acquire exclusive locks with given names\n\
     LOCK SHARED name1 name2... Acquire shared locks with given names\n\
     WATCH table key1, key2     Watch keys key1 and key2 in table\n\
     WATCH table key c1, c2     Watch columns c1 and c2 from key in table\n\
\n\
     LISTEN topic               Subscribe to topic.\n\
     UNLISTEN topic             Unsubscribe to topic.\n\
     NOTIFY topic               Send async notification to topic.\n\
     AWAIT                      Wait for a notification.\n\
\n\
     COUNT table                Count keys in table\n\
     COUNT table[x:y]           Count keys in table between keys x and y\n\
\n\
     GET KEYS table             Get all keys in table.\n\
     GET KEYS table[/10]        Get up to 10 keys from table\n\
     GET KEYS table[~/10]       Get up to 10 keys from table, in reverse order\n\
     GET KEYS table[k1:k2/10]   Get up to 10 keys from table between k1 and k2\n\
     GET KEYS table[k2~k1/10]   Same as above in reverse order\n\
     GET KEYS table[/100] TO tablekeys.txt
                           Write first (up to) 100 keys to 'tablekeys.txt'.\n\
\n\
     GET table[key]             Get all columns for key in table\n\
     GET table[/100][c1, c2] TO foo.json
                           Output the values of the c1 and c2 columns for
                           up to 100 keys to 'foo.json'.\n\
     GET table[key][c1,c2]      Get columns c1 and c2 from key in table\n\
     GET table[k1:k2/10]        Get all columns for up to 10 keys between k1 and k2\n\
     GET table[k2~k1/10]        Similar to above in reverse order\n\
     GET table[k1:k2/10][c1,c2,c5:c9/4]
                           Get up to 4 columns taken from c1, c2, and the
                           range from c5 to c9, for up to 10 keys
                           between k1 and k2\n\
     GET table[k1:k2/10][a,b] / x = \"foo\" && \"bar1\" < y <= \"bar9\"
                           Get columns a and b for up to 10 keys between k1
                           and k2, whose x column has value 'foo' and
                           whose y column is comprised between 'bar1' and
                           'bar9'.\n\
     \n\
     PUT table[key][c1:\"v1\", c2:\"v2\"]
                           Put columns c1 and c2 into given key in table\n\
     PUT table[key][\"@c1\": { int: 1, int64: 42L, float: 3.14, bool: true, data: \"foo\"}]
                           Put structured column @c1 into given key in table\n\
\n\
     DELETE table[key][col]     Delete column col for given key in table\n\
     DELETE table[key]          Delete all columns for given key in table\n\
     DELETE table[k1:k2]        Delete all columns for given key range in table\n\
\n\
     DUMP                       Trigger server-side database dump.\n\
     DUMP LOCAL                 Dump database in new (timestamped) directory.\n\
     DUMP LOCAL TO dirname      Dump database to directory 'dirname'."

  let help_message = function
      `Ignore_args (cmd, _, h) -> sprintf ".%-24s  %s" (cmd ^ ";") h
    | `Exactly (cmd, _, _, (args, h))
    | `At_least (cmd, _, _, (args, h)) ->
        sprintf ".%-24s  %s" (sprintf "%s %s;" cmd args) h
    | `One_of (cmd, _, l, (args, h)) ->
        sprintf ".%-24s  %s\n%25s  Valid values for %s: %s"
          (sprintf "%s %s;" cmd args) h "" args (String.concat ", " l)

  let show_directive_help d =
    puts "usage:";
    print_endline (help_message d)

  let eval_directive cmd args =
    try
      match Hashtbl.find directive_tbl cmd with
          `Ignore_args (_, f, _) -> f ()
        | `Exactly (_, f, n, msg) as x ->
            if List.length args <> n then
              show_directive_help x
            else
              f args
        | `At_least (_, f, n, msg) as x ->
            if List.length args < n then
              show_directive_help x
            else
              f args
        | `One_of (_, f, l, _) as x ->
            if List.length args <> 1 ||
               not (List.mem (List.hd args) l) then
              show_directive_help x
            else
              f (List.hd args)
    with Not_found -> puts "Unknown directive"

  let ign_args ~name ~help f =
    Hashtbl.replace directive_tbl name (`Ignore_args (name, f, help))

  let exactly n ~name ~help f =
    Hashtbl.replace directive_tbl name (`Exactly (name, f, n, help))

  let at_least n ~name ~help f =
    Hashtbl.replace directive_tbl name (`At_least (name, f, n, help))

  let one_of l ~name ~help f =
    Hashtbl.replace directive_tbl name (`One_of (name, f, l, help))

  let show_help = function
      [] ->
        let l = Hashtbl.fold
                  (fun _ cmd l -> help_message cmd :: l)
                  directive_tbl []
        in
          puts "Directives:";
          List.iter print_endline (List.sort compare l);
          puts "\nQuick command reference:\n%s" quick_ref
    | cmd :: _ ->
        try
          puts (Hashtbl.find cmd_desc_tbl cmd)
        with Not_found -> puts "No help available for command %s" cmd

  let () = at_least 0
             ~name:"help"
             ~help:("CMD", "Show this message or help about CMD") show_help

  let bool_to_s = function true -> "on" | _ -> "off"

  let () =
    ign_args ~name:"timing" ~help:"Toggle timing of commands"
      (fun () ->
         Timing.toggle ();
         puts "Timing is %s" (bool_to_s (Timing.enabled ())))

  let () =
    one_of ["request"] ~name:"debug"
      ~help:("WHAT", "Toggle debugging of WHAT.")
      (function
         | "request" ->
             debug_requests := not !debug_requests;
             puts "Request debugging is %s" (bool_to_s !debug_requests)
         | _ -> ())

  let () = exactly 1 ~name:"read"
             ~help:("FILE", "Execute commands in FILE.")
             (fun _ ->
                (* .read is handled directly by the exec loop *)
                ())

  let () = exactly 1 ~name:"keyspace"
             ~help:("KEYSPACE", "Switch to KEYSPACE.")
             (function
                | [ks] -> raise (Reload_keyspace ks)
                | _ -> (* should not happen *)())

  let list =
    Hashtbl.fold (fun name _ l -> name :: l) directive_tbl []
end

<<<<<<< HEAD
module Make(D : Obs_data_model.S) =
struct
  exception Keyspace_not_set

  let get = function
      None -> raise Keyspace_not_set
    | Some ks -> ks

  let execute ?(fmt=Format.std_formatter) ks db loop r =
    let open Request in
    let ret f v = return (fun () -> f v) in
    let ret_nothing () = return (fun () -> ()) in
    (* if not writing to stdout, we use "strict" JSON with everything quoted *)
    let strict = fmt != Format.std_formatter in

    if !debug_requests then Format.printf "Request:@\n%a@." Request.pp r;

    match r with

    | Register_keyspace _ | Get_keyspace _
    | Load _| Dump _ | Get_column _ | Get_column_values _ | Get_columns _
    | Get_slice_values _ | Get_slice_values_timestamps _ | Exist_keys _
    | Raw_dump_file_digest _ | Raw_dump_list_files _
    | Raw_dump_release _ | Release_keyspace _ | Watch_prefixes _ -> ret_nothing ()
    | Trigger_raw_dump _ ->
        D.Raw_dump.dump db >>=
        ret (fun _ -> printf "Raw dump saved\n%!")
    | List_keyspaces _ -> D.list_keyspaces db >>= ret (print_list (sprintf "%S"))
    | List_tables _ ->
        (D.list_tables (get ks) :> string list Lwt.t) >>= ret (print_list (sprintf "%S"))
    | Table_size_on_disk { Table_size_on_disk.table; _ } ->
        D.table_size_on_disk (get ks) table >>= ret (printf "%Ld\n%!")
    | Key_range_size_on_disk { Key_range_size_on_disk.table; range; _ } ->
        D.key_range_size_on_disk (get ks) table ?first:range.first ?up_to:range.up_to >>=
        ret (printf "%Ld\n%!")
    | Begin _ ->
        begin try_lwt
          D.repeatable_read_transaction (get ks)
            (fun ks ->
               incr tx_level;
               try_lwt
                 loop (Some ks)
               with Commit_exn ->
                 print_endline "Committing";
                 Timing.set_time_ref ();
                 Timing.ignore_read_count ();
                 return_unit
               finally
                 decr tx_level;
                 return_unit)
        with Abort_exn -> print_endline "Aborting";
                          Timing.abort_timing ();
                          return_unit
        end >>=
=======
exception Keyspace_not_set

let get = function
    None -> raise Keyspace_not_set
  | Some ks -> ks

let execute ?(fmt=Format.std_formatter) ks db loop r =
  let open Request in
  let ret f v = return (fun () -> f v) in
  let ret_nothing () = return (fun () -> ()) in
  (* if not writing to stdout, we use "strict" JSON with everything quoted *)
  let strict = fmt != Format.std_formatter in

  if !debug_requests then Format.printf "Request:@\n%a@." Request.pp r;

  match r with

  | Register_keyspace _ | Get_keyspace _
  | Load _| Dump _ | Get_column _ | Get_column_values _ | Get_columns _
  | Get_slice_values _ | Get_slice_values_timestamps _ | Exist_keys _
  | Raw_dump_file_digest _ | Raw_dump_list_files _
  | Raw_dump_release _ | Release_keyspace _ | Watch_prefixes _ -> ret_nothing ()
  | Trigger_raw_dump _ ->
      D.Raw_dump.dump db >>=
      ret (fun _ -> printf "Raw dump saved\n%!")
  | List_keyspaces _ -> D.list_keyspaces db >>= ret (print_list (sprintf "%S"))
  | List_tables _ ->
      (D.list_tables (get ks) :> string list Lwt.t) >>= ret (print_list (sprintf "%S"))
  | Table_size_on_disk { Table_size_on_disk.table; _ } ->
      D.table_size_on_disk (get ks) table >>= ret (printf "%Ld\n%!")
  | Key_range_size_on_disk { Key_range_size_on_disk.table; range; _ } ->
      D.key_range_size_on_disk (get ks) table ?first:range.first ?up_to:range.up_to >>=
      ret (printf "%Ld\n%!")
  | Begin _ ->
      begin try_lwt
        D.repeatable_read_transaction (get ks)
          (fun ks ->
             incr tx_level;
             try_lwt
               loop (Some ks)
             with Commit_exn ->
               print_endline "Committing";
               Timing.set_time_ref ();
               Timing.ignore_read_count ();
               return_unit
             finally
               decr tx_level;
               return_unit)
      with
        | Abort_exn -> print_endline "Aborting";
                       Timing.abort_timing ();
                       return_unit
        | Deadlock -> print_endline "Deadlock detected, aborting";
                      Timing.abort_timing ();
                      return_unit
      end >>=
      ret_nothing
  | Abort _ -> raise_lwt Abort_exn
  | Commit _ -> raise_lwt Commit_exn
  | Lock { Lock.names; shared; _ } -> D.lock (get ks) ~shared names >>= ret_nothing
  | Get_transaction_id
      { Get_transaction_id.keyspace } -> begin
      match_lwt D.transaction_id (get ks) with
          None -> print_endline "Not within a transaction."; ret_nothing ()
        | Some (cur, outer) ->
            printf "Current transaction: %d   outermost: %d\n%!" cur outer;
            ret_nothing ()
      end
  | Watch_keys { Watch_keys.table; keys; } -> D.watch_keys (get ks) table keys >>= ret_nothing
  | Watch_columns { Watch_columns.table; columns; } ->
      D.watch_columns (get ks) table columns >>= ret_nothing
  | Get_keys { Get_keys.table; max_keys; key_range; _ } ->
      let pp_keys =
        try (fst (Hashtbl.find Obs_repl_common.key_codecs table))
        with Not_found -> Obs_pp.pp_datum
      in
        lwt keys = D.get_keys (get ks) table ?max_keys (krange' key_range) in
          Timing.cnt_keys := Int64.(add !Timing.cnt_keys (of_int (List.length keys)));
          ret (pp_lines (pp_keys ~strict) fmt) keys
  | Count_keys { Count_keys.table; key_range; } ->
      D.count_keys (get ks) table (krange' key_range) >>= ret (printf "%Ld\n%!")
  | Get_slice { Get_slice.table; max_keys; max_columns; key_range; column_range;
                predicate; } ->
      lwt slice =
        D.get_bson_slice (get ks) table ?max_keys ?max_columns (krange' key_range)
          ?predicate (crange' column_range) in
      let nkeys = List.length (snd slice) in
      let ncols =
        List.fold_left (fun s kd -> s + List.length kd.columns) 0 (snd slice)
      in
        Timing.cnt_keys := Int64.(add !Timing.cnt_keys (of_int nkeys));
        Timing.cnt_cols := Int64.(add !Timing.cnt_cols (of_int ncols));
        let pp_key =
          try
            Some (fst (Hashtbl.find Obs_repl_common.key_codecs table))
          with Not_found -> None
        in
          ret (pprint_slice ~strict ?pp_key fmt) slice
  | Put_columns { Put_columns.table; data } ->
      let keys = List.length data in
      let columns = List.fold_left (fun s (_, l) -> List.length l + s) 0 data in
        Timing.cnt_put_keys := Int64.add !Timing.cnt_put_keys (Int64.of_int keys);
        Timing.cnt_put_cols := Int64.(add !Timing.cnt_put_cols (of_int columns));
        D.put_multi_columns (get ks) table data >>=
>>>>>>> 7f044b3c
        ret_nothing
    | Abort _ -> raise_lwt Abort_exn
    | Commit _ -> raise_lwt Commit_exn
    | Lock { Lock.names; shared; _ } -> D.lock (get ks) ~shared names >>= ret_nothing
    | Get_transaction_id
        { Get_transaction_id.keyspace } -> begin
        match_lwt D.transaction_id (get ks) with
            None -> print_endline "Not within a transaction."; ret_nothing ()
          | Some (cur, outer) ->
              printf "Current transaction: %d   outermost: %d\n%!" cur outer;
              ret_nothing ()
        end
    | Watch_keys { Watch_keys.table; keys; } -> D.watch_keys (get ks) table keys >>= ret_nothing
    | Watch_columns { Watch_columns.table; columns; } ->
        D.watch_columns (get ks) table columns >>= ret_nothing
    | Get_keys { Get_keys.table; max_keys; key_range; _ } ->
        let pp_keys =
          try (fst (Hashtbl.find Obs_repl_common.key_codecs table))
          with Not_found -> Obs_pp.pp_datum
        in
          lwt keys = D.get_keys (get ks) table ?max_keys (krange' key_range) in
            Timing.cnt_keys := Int64.(add !Timing.cnt_keys (of_int (List.length keys)));
            ret (pp_lines (pp_keys ~strict) fmt) keys
    | Count_keys { Count_keys.table; key_range; } ->
        D.count_keys (get ks) table (krange' key_range) >>= ret (printf "%Ld\n%!")
    | Get_slice { Get_slice.table; max_keys; max_columns; key_range; column_range;
                  predicate; } ->
        lwt slice =
          D.get_bson_slice (get ks) table ?max_keys ?max_columns (krange' key_range)
            ?predicate (crange' column_range) in
        let nkeys = List.length (snd slice) in
        let ncols =
          List.fold_left (fun s kd -> s + List.length kd.columns) 0 (snd slice)
        in
          Timing.cnt_keys := Int64.(add !Timing.cnt_keys (of_int nkeys));
          Timing.cnt_cols := Int64.(add !Timing.cnt_cols (of_int ncols));
          let pp_key =
            try
              Some (fst (Hashtbl.find Obs_repl_common.key_codecs table))
            with Not_found -> None
          in
            ret (pprint_slice ~strict ?pp_key fmt) slice
    | Put_columns { Put_columns.table; data } ->
        let keys = List.length data in
        let columns = List.fold_left (fun s (_, l) -> List.length l + s) 0 data in
          Timing.cnt_put_keys := Int64.add !Timing.cnt_put_keys (Int64.of_int keys);
          Timing.cnt_put_cols := Int64.(add !Timing.cnt_put_cols (of_int columns));
          D.put_multi_columns (get ks) table data >>=
          ret_nothing
    | Delete_columns { Delete_columns.table; key; columns; } ->
        Timing.cnt_put_keys := Int64.add !Timing.cnt_put_keys 1L;
        Timing.cnt_put_cols :=
          Int64.(add !Timing.cnt_put_cols (of_int (List.length columns)));
        D.delete_columns (get ks) table key columns >>=
        ret_nothing
    | Delete_key { Delete_key.table; key; } ->
        Timing.cnt_put_keys := Int64.add !Timing.cnt_put_keys 1L;
        D.delete_key (get ks) table key >>=
        ret_nothing
    | Delete_keys { Delete_keys.table; key_range; } ->
        D.delete_keys (get ks) table (krange' key_range) >>=
        ret_nothing
    | Stats _ ->
        let open Load_stats_ in
        let open Rates in
        lwt stats = D.load_stats (get ks) in
        let pr_avg (period, r) =
          puts "";
          puts "%d-second average rates" period;
          puts "%.0f transactions" r.transactions;
          puts "%.0f writes, %.0f reads" r.writes r.reads;
          puts "%.0f columns written, %.0f columns read" r.cols_wr r.cols_rd;
          puts "%s written, %s read"
            (Obs_util.format_speed 0. 1. (Int64.of_float r.bytes_wr))
            (Obs_util.format_speed 0. 1. (Int64.of_float r.bytes_rd));
          puts "%.0f seeks, %.0f near seeks" r.seeks r.near_seeks; in
        let dt = stats.uptime in
          puts "Totals:";
          puts "Uptime: %.1fs" dt;
          puts "%Ld transactions (%.0f/s)"
            stats.total_transactions (Int64.to_float stats.total_transactions /. dt);
          puts "%Ld writes (%.0f/s), %Ld reads (%.0f/s)"
            stats.total_writes (Int64.to_float stats.total_writes /. dt)
            stats.total_reads (Int64.to_float stats.total_reads /. dt);
          puts "%Ld columns written (%.0f/s), %Ld columns read (%.0f/s)"
            stats.total_cols_wr (Int64.to_float stats.total_cols_wr /. dt)
            stats.total_cols_rd (Int64.to_float stats.total_cols_rd /. dt);
          puts "%s written (%s/s), %s read (%s/s)"
            (Obs_util.format_size 1.0 stats.total_bytes_wr)
            (Obs_util.format_size (1.0 /. dt) stats.total_bytes_wr)
            (Obs_util.format_size 1.0 stats.total_bytes_rd)
            (Obs_util.format_size (1.0 /. dt) stats.total_bytes_rd);
          puts "%Ld seeks (%.0f/s), %Ld near seeks (%.0f/s)"
            stats.total_seeks
            (Int64.to_float stats.total_seeks /. dt)
            stats.total_near_seeks
            (Int64.to_float stats.total_near_seeks /. dt);
          List.iter pr_avg stats.averages;
          ret_nothing ()
      | Listen { Listen.topic } -> D.listen (get ks) topic >>= ret_nothing
      | Unlisten { Unlisten.topic } -> D.unlisten (get ks) topic >>= ret_nothing
      | Listen_prefix { Listen_prefix.topic } -> D.listen_prefix (get ks) topic >>= ret_nothing
      | Unlisten_prefix { Unlisten_prefix.topic } -> D.unlisten_prefix (get ks) topic >>= ret_nothing
      | Notify { Notify.topic } -> D.notify (get ks) topic >>= ret_nothing
      | Await _ ->
          lwt l = D.await_notifications (get ks) in
            ret (print_list (sprintf "%S")) l
      | Get_property { Get_property.property } ->
          begin match_lwt D.get_property db property with
              None -> print_endline "Unknown property"; ret_nothing ()
            | Some x -> print_endline x; ret_nothing ()
          end
      | Compact_keyspace _ ->
          D.compact (get ks) >>
          ret print_endline "OK"
      | Compact_table { Compact_table.table; from_key; to_key; _ } ->
          D.compact_table (get ks) table ?from_key ?to_key () >>
          ret print_endline "OK"

  let execute ?(fmt = Format.std_formatter) ks db loop req =
    let keys = !Timing.cnt_keys in
    let cols = !Timing.cnt_cols in
    let put_keys = !Timing.cnt_put_keys in
    let put_cols = !Timing.cnt_put_cols in
      Timing.set_time_ref ();
      lwt print = execute ~fmt ks db loop req in
        match Timing.get_time_delta () with
            None -> print (); return_unit
          | Some _ when not (Timing.enabled ()) -> print (); return_unit
          | Some (dt, sysdt) ->
              let d_keys = Int64.(to_int (sub !Timing.cnt_keys keys)) in
              let d_cols = Int64.(to_int (sub !Timing.cnt_cols cols)) in
              let d_put_keys = Int64.(to_int (sub !Timing.cnt_put_keys put_keys)) in
              let d_put_cols = Int64.(to_int (sub !Timing.cnt_put_cols put_cols)) in
              let if_not_zero ?(cond = true) fmt = function
                  0 -> []
                | n when not cond -> []
                | n -> [sprintf fmt n] in
              let if_read_cnt_not_zero =
                if_not_zero ~cond:(not (Timing.is_read_count_ignored ())) in
              let join l = String.concat ", " (List.concat l) in
              let did_what =
                join
                  [
                    if_read_cnt_not_zero "read %d keys" d_keys;
                    if_read_cnt_not_zero "read %d columns" d_cols;
                    if_not_zero "wrote %d keys" d_put_keys;
                    if_not_zero "wrote %d columns" d_put_cols;
                  ] in
              let read_col_rate = truncate (float d_cols /. dt) in
              let write_col_rate = truncate (float d_put_cols /. dt) in
              let rate_info =
                join
                  [ if_not_zero "read %d columns/second" read_col_rate;
                    if_not_zero "wrote %d columns/second" write_col_rate; ]
              in
                 print ();
                 puts "%s in %8.5fs (cpu %8.5fs)" did_what dt sysdt;
                 if rate_info <> "" then puts "%s" rate_info;
                 return_unit

  let phrase_history = ref []

  let get_phrase () =
    printf "%s%!" (String.concat "" (prompt ()));
    Lwt_io.read_line Lwt_io.stdin

  module Printer =
  struct
    open Obs_key_encoding

    let rec string_of_desc = function
        Simple_codec s -> s
      | Complex_codec (s, l) ->
          sprintf "%s(%s)" s (String.concat ", " (List.map string_of_desc l))

    let failwithfmt fmt = Printf.ksprintf failwith fmt

    module type PRIM_OPS =
    sig
      include CODEC_OPS
      val of_string : string -> key
    end

    module Bool =
    struct
      include Bool
      let of_string = function
          "true" | "t" | "1" -> true
        | "false" | "f" | "0" -> false
        | s -> failwithfmt "Invalid bool literal: %S" s
    end

    module Byte = struct include Byte let of_string = int_of_string end

    module Positive_int64 =
    struct
      include Positive_int64
      let of_string = Int64.of_string
    end

    module Positive_int64_complement =
    struct
      include Positive_int64_complement
      let of_string = Int64.of_string
    end

    module Stringz =
    struct
      include Stringz
      let of_string s = s
    end

    module Self_delimited_string =
    struct
      include Self_delimited_string
      let of_string s = s
    end

    let simple_printers =
      [ "bool", (module Bool : PRIM_OPS);
        "byte", (module Byte : PRIM_OPS);
        "pint64", (module Positive_int64 : PRIM_OPS);
        "pint64c", (module Positive_int64_complement : PRIM_OPS);
        "stringz", (module Stringz : PRIM_OPS);
        "sstring", (module Self_delimited_string : PRIM_OPS);
      ]

    let dummy = "\"" (* reset omlet's hl *)

    let first_error = List.find (function `Error _ -> true | _ -> false)

    let fst_error_or_arity_error n l =
      try
        first_error l
      with Not_found -> `Error (sprintf "Wrong arity: tuple%d expects %d arguments." n n)

    let rec build_codec = function
        Simple_codec s ->
          begin try
            `OK (module struct
                   include (val List.assoc s simple_printers : PRIM_OPS)
                 end : CODEC_OPS)
          with Not_found ->
            `Error (sprintf "Unknown codec %S" s)
          end
      | Complex_codec ("tuple2", l) -> begin
          match List.map build_codec l with
              [ `OK c1; `OK c2 ] ->
                `OK (module Tuple2
                       ((val c1 : CODEC_OPS))
                       ((val c2 : CODEC_OPS))
                       : CODEC_OPS)
            | l -> fst_error_or_arity_error 2 l
        end
      | Complex_codec ("tuple3", l) -> begin
          match List.map build_codec l with
              [ `OK c1; `OK c2; `OK c3 ] ->
                `OK (module Tuple3
                       ((val c1 : CODEC_OPS))
                       ((val c2 : CODEC_OPS))
                       ((val c3 : CODEC_OPS))
                       : CODEC_OPS)
            | l -> fst_error_or_arity_error 3 l
        end
      | Complex_codec ("tuple4", l) -> begin
          match List.map build_codec l with
              [ `OK c1; `OK c2; `OK c3; `OK c4] ->
                `OK (module Tuple4
                       ((val c1 : CODEC_OPS))
                       ((val c2 : CODEC_OPS))
                       ((val c3 : CODEC_OPS))
                       ((val c4 : CODEC_OPS))
                       : CODEC_OPS)
            | l -> fst_error_or_arity_error 4 l
        end
      | Complex_codec ("tuple5", l) -> begin
          match List.map build_codec l with
              [ `OK c1; `OK c2; `OK c3; `OK c4; `OK c5] ->
                `OK (module Tuple5
                       ((val c1 : CODEC_OPS))
                       ((val c2 : CODEC_OPS))
                       ((val c3 : CODEC_OPS))
                       ((val c4 : CODEC_OPS))
                       ((val c5 : CODEC_OPS))
                       : CODEC_OPS)
            | l -> fst_error_or_arity_error 5 l
        end
      | Complex_codec (x, _) -> `Error (sprintf "Unknown codec %S" x)

    let arity_error n = failwithfmt "Codec tuple%d expects %d arguments." n n

    let rec parse_value codec_desc v = match codec_desc, v with
        Simple_codec s, v ->
          begin try
            let module M = (val List.assoc s simple_printers : PRIM_OPS) in
            let module P =
              struct
                include M
                let v = match v with
                    Atom (Literal v) -> M.of_string v
                  | Atom Min_value -> M.min_value
                  | Atom Max_value -> M.max_value
                  | Tuple _ -> failwithfmt "Codec %S expects an atom, not a tuple" s
              end
            in (module P : PARSED_VALUE)
          with Not_found -> failwithfmt "Unknown codec %S" s
          end
      | Complex_codec ("tuple2", [ c1; c2 ]), Tuple [v1; v2] ->
          let p1 = parse_value c1 v1 in
          let p2 = parse_value c2 v2 in
          let module P =
            struct
              module P1 = (val p1 : PARSED_VALUE)
              module P2 = (val p2 : PARSED_VALUE)
              include Tuple2(P1)(P2)
              let v = (P1.v, P2.v)
            end
          in (module P : PARSED_VALUE)
      | Complex_codec ("tuple2", _), _ -> arity_error 2
      | Complex_codec ("tuple3", [ c1; c2; c3 ]), Tuple [v1; v2; v3] ->
          let p1 = parse_value c1 v1 in
          let p2 = parse_value c2 v2 in
          let p3 = parse_value c3 v3 in
          let module P =
            struct
              module P1 = (val p1 : PARSED_VALUE)
              module P2 = (val p2 : PARSED_VALUE)
              module P3 = (val p3 : PARSED_VALUE)
              include Tuple3(P1)(P2)(P3)
              let v = (P1.v, P2.v, P3.v)
            end
          in (module P : PARSED_VALUE)
      | Complex_codec ("tuple3", _), _ -> arity_error 3
      | Complex_codec ("tuple4", [ c1; c2; c3; c4 ]), Tuple [v1; v2; v3; v4] ->
          let p1 = parse_value c1 v1 in
          let p2 = parse_value c2 v2 in
          let p3 = parse_value c3 v3 in
          let p4 = parse_value c4 v4 in
          let module P =
            struct
              module P1 = (val p1 : PARSED_VALUE)
              module P2 = (val p2 : PARSED_VALUE)
              module P3 = (val p3 : PARSED_VALUE)
              module P4 = (val p4 : PARSED_VALUE)
              include Tuple4(P1)(P2)(P3)(P4)
              let v = (P1.v, P2.v, P3.v, P4.v)
            end
          in (module P : PARSED_VALUE)
      | Complex_codec ("tuple4", _), _ -> arity_error 4
      | Complex_codec ("tuple5", [ c1; c2; c3; c4; c5 ]), Tuple [v1; v2; v3; v4; v5] ->
          let p1 = parse_value c1 v1 in
          let p2 = parse_value c2 v2 in
          let p3 = parse_value c3 v3 in
          let p4 = parse_value c4 v4 in
          let p5 = parse_value c5 v5 in
          let module P =
            struct
              module P1 = (val p1 : PARSED_VALUE)
              module P2 = (val p2 : PARSED_VALUE)
              module P3 = (val p3 : PARSED_VALUE)
              module P4 = (val p4 : PARSED_VALUE)
              module P5 = (val p5 : PARSED_VALUE)
              include Tuple5(P1)(P2)(P3)(P4)(P5)
              let v = (P1.v, P2.v, P3.v, P4.v, P5.v)
            end
          in (module P : PARSED_VALUE)
      | Complex_codec ("tuple5", _), _ -> arity_error 5
      | Complex_codec (x, _), _ -> failwithfmt "Unknown codec %S" x
  end

  let save_printer ks table desc =
    match ks with
        None -> return_unit
      | Some ks ->
          D.put_columns ks (table_of_string "@meta.printers") table
            [ { name = "@printer";
                data = Printer.string_of_desc desc;
                timestamp = No_timestamp; } ]

  let rec inner_exec_loop get_phrase ?phrase db ks =
    let last_phrase = ref None in
    begin try_lwt
      lwt phrase = match phrase with
          None -> get_phrase ()
        | Some s -> return s in
      let () =
        last_phrase := Some phrase;
        (* we add to the phrase history before parsing, so that the phrase can
         * be corrected in case of syntax error *)
        phrase_history := phrase :: !phrase_history;
      in
      let loop ks = inner_exec_loop get_phrase db ks in
      let lexbuf = Lexing.from_string phrase in
        match Obs_repl_gram.input Obs_repl_lex.token lexbuf with
            Command (req, None) -> execute ks db loop req
          | Command (req, Some dst) ->
              let oc = open_out dst in
                try_lwt
                  let fmt =
                    Format.make_formatter
                      (Pervasives.output oc)
                      (fun () -> Pervasives.flush oc) in
                  lwt () = execute ~fmt ks db loop req in
                    return_unit
                finally
                  close_out oc;
                  return_unit
          | Directive ("read", [file]) -> begin
              (* we handle .read here directly, the declaration in Directives is
              * just for the help message *)
              try_lwt
                lwt ic = Lwt_io.open_file Lwt_io.input file in
                let get_phrase () =
                  lwt l = Lwt_io.read_line ic in puts "%s" l; return l in
                let loop ks = inner_exec_loop get_phrase db ks in
                  try_lwt
                    puts "Executing commands from %S" file;
                    loop ks
                  with End_of_file -> return_unit
                  finally
                    puts "Done reading commands from %S" file;
                    Lwt_io.close ic
              with Unix.Unix_error _ ->
                printf "Couldn't open file %S." file;
                return_unit
            end
          | Directive ("size", _) -> begin
              let t0 = Unix.gettimeofday () in
              let s0 = Sys.time () in
              lwt tables = D.list_tables (get ks) in
              lwt sizes =
                Lwt_list.map_p
                  (fun table -> lwt siz = D.table_size_on_disk (get ks) table in
                               return (string_of_table table, siz))
                  tables in
              let dt = Unix.gettimeofday () -. t0 in
              let sysdt = Sys.time () -. s0 in
                List.iter (fun (table, siz) -> printf "%20s\t%Ld\n" table siz) sizes;
                puts " in %8.5fs (cpu %8.5fs)" dt sysdt;
                return_unit
            end
          | Directive (directive, args) ->
              Directives.eval_directive directive args;
              return_unit
          | Nothing -> return_unit
          | Error s -> printf "Error: %s\n%!" s; return_unit
          | Dump_local destdir ->
              let module DUMP = Obs_dump.Make(struct
                                                include D
                                                include D.Raw_dump
                                              end ) in
              lwt raw_dump = D.Raw_dump.dump db in
              lwt _ = DUMP.dump_local raw_dump ?destdir in
                return_unit
          | Codec_directive (table, desc) ->
              match Printer.build_codec desc with
                  `Error s ->
                    printf "Couldn't install printer for table %S: %s\n%!" table s;
                    return_unit
                | `OK c ->
                    install_key_codec (table_of_string table)
                      (pretty_printer_of_codec c) (Printer.parse_value desc);
                    save_printer ks table desc
    with
      | Parsing.Parse_error ->
          print_endline "Parse error";
          return_unit
      | End_of_file | Abort_exn | Commit_exn | Reload_keyspace _ as e -> raise_lwt e
      | Obs_protocol.Error (Obs_protocol.Exception End_of_file)
      | Obs_protocol.Error (Obs_protocol.Closed) ->
          if !tx_level > 0 then begin
            print_endline "Lost connection: aborting transaction";
            (* we do not want the last phrase to be retried on reconnect since
             * we aborted the tx *)
            raise_lwt (Need_reconnect None)
          end else begin
            raise_lwt (Need_reconnect !last_phrase)
          end
<<<<<<< HEAD
      | e ->
          printf "Got exception: %s\n%!" (Printexc.to_string e);
          return_unit
    end >>
    inner_exec_loop get_phrase db ks

  let recover_saved_printers ks =
    lwt saved_printers =
      D.get_slice_values ks (table_of_string "@meta.printers")
        (`Continuous { first = None; up_to = None; reverse = false; })
        [ "@printer" ]
    in
      List.iter
        (function
           | (table, [Some printer]) -> begin
               let lexbuf = Lexing.from_string printer in
                 try
                   let desc = Obs_repl_gram.printer
                                Obs_repl_lex.token lexbuf
                   in match Printer.build_codec desc with
                       `Error s -> raise Parsing.Parse_error
                     | `OK c ->
                        install_key_codec (table_of_string table)
                          (pretty_printer_of_codec c) (Printer.parse_value desc);
                        printf "Recovered printer for table %s\n%!" table;
                 with Parsing.Parse_error ->
                   printf "Invalid printer expression for table %S, ignoring \
                           (fix with .printer).\n%!"
                     table
             end
           | _ -> ())
        (snd saved_printers);
      return_unit
end
=======
        | Directive (directive, args) ->
            Directives.eval_directive directive args;
            return_unit
        | Nothing -> return_unit
        | Error s -> printf "Error: %s\n%!" s; return_unit
        | Dump_local destdir ->
            let module DUMP = Obs_dump.Make(struct
                                              include D
                                              include D.Raw_dump
                                            end ) in
            lwt raw_dump = D.Raw_dump.dump db in
            lwt _ = DUMP.dump_local raw_dump ?destdir in
              return_unit
        | Codec_directive (table, desc) ->
            match Printer.build_codec desc with
                `Error s ->
                  printf "Couldn't install printer for table %S: %s\n%!" table s;
                  return_unit
              | `OK c ->
                  install_key_codec (table_of_string table)
                    (pretty_printer_of_codec c) (Printer.parse_value desc);
                  save_printer ks table desc
  with
    | Parsing.Parse_error ->
        print_endline "Parse error";
        return_unit

    | End_of_file | Deadlock | Abort_exn | Commit_exn | Reload_keyspace _ as e -> raise_lwt e

    | Obs_protocol.Error (Obs_protocol.Exception End_of_file)
    | Obs_protocol.Error (Obs_protocol.Closed) ->
        if !tx_level > 0 then begin
          print_endline "Lost connection: aborting transaction";
          (* we do not want the last phrase to be retried on reconnect since
           * we aborted the tx *)
          raise_lwt (Need_reconnect None)
        end else begin
          raise_lwt (Need_reconnect !last_phrase)
        end
    | e ->
        printf "Got exception: %s\n%!" (Printexc.to_string e);
        return_unit
  end >>
  inner_exec_loop get_phrase db ks

let recover_saved_printers ks =
  lwt saved_printers =
    D.get_slice_values ks (table_of_string "@meta.printers")
      (`Continuous { first = None; up_to = None; reverse = false; })
      [ "@printer" ]
  in
    List.iter
      (function
         | (table, [Some printer]) -> begin
             let lexbuf = Lexing.from_string printer in
               try
                 let desc = Obs_repl_gram.printer
                              Obs_repl_lex.token lexbuf
                 in match Printer.build_codec desc with
                     `Error s -> raise Parsing.Parse_error
                   | `OK c ->
                      install_key_codec (table_of_string table)
                        (pretty_printer_of_codec c) (Printer.parse_value desc);
                      printf "Recovered printer for table %s\n%!" table;
               with Parsing.Parse_error ->
                 printf "Invalid printer expression for table %S, ignoring \
                         (fix with .printer).\n%!"
                   table
           end
         | _ -> ())
      (snd saved_printers);
    return_unit
>>>>>>> 7f044b3c

let role = "guest"
let password = "guest"

module type OPS =
sig
  include Obs_data_model.S
  val get_db_and_ks : unit -> (db * keyspace option) Lwt.t
end

module Remote : OPS =
struct
  module R = Obs_protocol_client.Make(Obs_protocol_bin.Version_0_0_0)
  include Make(R)
  include R

  let get_db_and_ks () =
    match Unix.getaddrinfo !server !port [] with
    | [] -> raise (Invalid_argument "Supplied address and/or port cannot be resolved")
    | ais ->
      let rec try_ai ais = match ais with
        | [] -> raise (Need_reconnect (Some "No server at supplied address/port"))
        | ai::ais ->
          try_lwt
            let addr, data_address =
              (match ai.Unix.ai_addr with
               | Unix.ADDR_INET (h, p) -> Unix.ADDR_INET (h, p), Unix.ADDR_INET (h, p + 1)
               | _ -> raise (Need_reconnect (Some "No server at supplied address/port"))) in
            lwt ich, och = Lwt_io.open_connection addr in
            lwt db = R.make ~data_address ich och ~role ~password in
            if !keyspace = "" then
              return (db, None)
            else begin
              printf "Switching to keyspace %S\n%!" !keyspace;
              lwt ks = R.register_keyspace db !keyspace in
              recover_saved_printers ks >>
              return (db, Some ks)
            end
          with Unix.Unix_error _ as exn ->
            if ais = [] then raise exn
            else try_ai ais
      in try_ai ais
end

module Local : OPS =
struct
  include Obs_storage
  include Make(Obs_storage)

  let get_db_and_ks () =
    let db = Obs_storage.open_db !dir in
      if !keyspace = "" then
        return (db, None)
      else begin
        printf "Switching to keyspace %S\n%!" !keyspace;
        lwt ks = Obs_storage.register_keyspace db !keyspace in
          recover_saved_printers ks >>
          return (db, Some ks)
      end
end

let () =
  ignore (Sys.set_signal Sys.sigpipe Sys.Signal_ignore);
  Printexc.record_backtrace true;
  Arg.parse params ignore usage_message;
  Lwt_unix.run begin

    let db_module =
      match !dir with
        | "" -> (module Remote : OPS)
        | dir -> (module Local : OPS) in

    let module D   = (val db_module) in
    let module RUN = Make(D) in

    let rec outer_loop ?phrase db ks =
      try_lwt
        RUN.(inner_exec_loop get_phrase ?phrase db ks)
      with
          End_of_file -> exit 0
        | Abort_exn | Commit_exn ->
            print_endline "Not inside a transaction";
            outer_loop db ks
        | Reload_keyspace new_ks -> begin
            match !curr_keyspace with
                Some (x, _) when x = new_ks -> outer_loop db ks
              | _ ->
                  printf "Switching to keyspace %S\n%!" new_ks;
                  keyspace := new_ks;
                  lwt ks = D.register_keyspace db !keyspace in
                    curr_keyspace := Some (D.keyspace_name ks, D.keyspace_id ks);
                    (* clear codec table, load those saved in @meta.printers
                     * table *)
                    Hashtbl.clear key_codecs;
                    RUN.recover_saved_printers ks >>
                    outer_loop db (Some ks)
          end
        | Need_reconnect phrase ->
            let rec reconnect retry_phrase =
              try_lwt
                print_endline "Reconnecting to server...";
                lwt db, ks = D.get_db_and_ks () in
                  return (retry_phrase, db, ks)
              with exn ->
                printf "Failed (%s).\n%!" (Printexc.to_string exn);
                Lwt_unix.sleep 1.0 >>
                reconnect false in
            lwt retry_phrase, db, ks = reconnect true in
            let phrase = if retry_phrase then phrase else None in
              outer_loop ?phrase db ks in

    let () =
      puts "ob_repl";
      puts "Enter \".help\" for instructions.";
    in
    lwt db, ks = D.get_db_and_ks () in
      curr_keyspace := Option.map (fun ks -> (D.keyspace_name ks, D.keyspace_id ks)) ks;
      outer_loop db ks
  end<|MERGE_RESOLUTION|>--- conflicted
+++ resolved
@@ -326,7 +326,6 @@
     Hashtbl.fold (fun name _ l -> name :: l) directive_tbl []
 end
 
-<<<<<<< HEAD
 module Make(D : Obs_data_model.S) =
 struct
   exception Keyspace_not_set
@@ -377,116 +376,16 @@
                finally
                  decr tx_level;
                  return_unit)
-        with Abort_exn -> print_endline "Aborting";
-                          Timing.abort_timing ();
-                          return_unit
+        with
+          | Abort_exn ->
+              print_endline "Aborting";
+              Timing.abort_timing ();
+              return_unit
+          | Deadlock ->
+              print_endline "Deadlock detected, aborting";
+              Timing.abort_timing ();
+              return_unit
         end >>=
-=======
-exception Keyspace_not_set
-
-let get = function
-    None -> raise Keyspace_not_set
-  | Some ks -> ks
-
-let execute ?(fmt=Format.std_formatter) ks db loop r =
-  let open Request in
-  let ret f v = return (fun () -> f v) in
-  let ret_nothing () = return (fun () -> ()) in
-  (* if not writing to stdout, we use "strict" JSON with everything quoted *)
-  let strict = fmt != Format.std_formatter in
-
-  if !debug_requests then Format.printf "Request:@\n%a@." Request.pp r;
-
-  match r with
-
-  | Register_keyspace _ | Get_keyspace _
-  | Load _| Dump _ | Get_column _ | Get_column_values _ | Get_columns _
-  | Get_slice_values _ | Get_slice_values_timestamps _ | Exist_keys _
-  | Raw_dump_file_digest _ | Raw_dump_list_files _
-  | Raw_dump_release _ | Release_keyspace _ | Watch_prefixes _ -> ret_nothing ()
-  | Trigger_raw_dump _ ->
-      D.Raw_dump.dump db >>=
-      ret (fun _ -> printf "Raw dump saved\n%!")
-  | List_keyspaces _ -> D.list_keyspaces db >>= ret (print_list (sprintf "%S"))
-  | List_tables _ ->
-      (D.list_tables (get ks) :> string list Lwt.t) >>= ret (print_list (sprintf "%S"))
-  | Table_size_on_disk { Table_size_on_disk.table; _ } ->
-      D.table_size_on_disk (get ks) table >>= ret (printf "%Ld\n%!")
-  | Key_range_size_on_disk { Key_range_size_on_disk.table; range; _ } ->
-      D.key_range_size_on_disk (get ks) table ?first:range.first ?up_to:range.up_to >>=
-      ret (printf "%Ld\n%!")
-  | Begin _ ->
-      begin try_lwt
-        D.repeatable_read_transaction (get ks)
-          (fun ks ->
-             incr tx_level;
-             try_lwt
-               loop (Some ks)
-             with Commit_exn ->
-               print_endline "Committing";
-               Timing.set_time_ref ();
-               Timing.ignore_read_count ();
-               return_unit
-             finally
-               decr tx_level;
-               return_unit)
-      with
-        | Abort_exn -> print_endline "Aborting";
-                       Timing.abort_timing ();
-                       return_unit
-        | Deadlock -> print_endline "Deadlock detected, aborting";
-                      Timing.abort_timing ();
-                      return_unit
-      end >>=
-      ret_nothing
-  | Abort _ -> raise_lwt Abort_exn
-  | Commit _ -> raise_lwt Commit_exn
-  | Lock { Lock.names; shared; _ } -> D.lock (get ks) ~shared names >>= ret_nothing
-  | Get_transaction_id
-      { Get_transaction_id.keyspace } -> begin
-      match_lwt D.transaction_id (get ks) with
-          None -> print_endline "Not within a transaction."; ret_nothing ()
-        | Some (cur, outer) ->
-            printf "Current transaction: %d   outermost: %d\n%!" cur outer;
-            ret_nothing ()
-      end
-  | Watch_keys { Watch_keys.table; keys; } -> D.watch_keys (get ks) table keys >>= ret_nothing
-  | Watch_columns { Watch_columns.table; columns; } ->
-      D.watch_columns (get ks) table columns >>= ret_nothing
-  | Get_keys { Get_keys.table; max_keys; key_range; _ } ->
-      let pp_keys =
-        try (fst (Hashtbl.find Obs_repl_common.key_codecs table))
-        with Not_found -> Obs_pp.pp_datum
-      in
-        lwt keys = D.get_keys (get ks) table ?max_keys (krange' key_range) in
-          Timing.cnt_keys := Int64.(add !Timing.cnt_keys (of_int (List.length keys)));
-          ret (pp_lines (pp_keys ~strict) fmt) keys
-  | Count_keys { Count_keys.table; key_range; } ->
-      D.count_keys (get ks) table (krange' key_range) >>= ret (printf "%Ld\n%!")
-  | Get_slice { Get_slice.table; max_keys; max_columns; key_range; column_range;
-                predicate; } ->
-      lwt slice =
-        D.get_bson_slice (get ks) table ?max_keys ?max_columns (krange' key_range)
-          ?predicate (crange' column_range) in
-      let nkeys = List.length (snd slice) in
-      let ncols =
-        List.fold_left (fun s kd -> s + List.length kd.columns) 0 (snd slice)
-      in
-        Timing.cnt_keys := Int64.(add !Timing.cnt_keys (of_int nkeys));
-        Timing.cnt_cols := Int64.(add !Timing.cnt_cols (of_int ncols));
-        let pp_key =
-          try
-            Some (fst (Hashtbl.find Obs_repl_common.key_codecs table))
-          with Not_found -> None
-        in
-          ret (pprint_slice ~strict ?pp_key fmt) slice
-  | Put_columns { Put_columns.table; data } ->
-      let keys = List.length data in
-      let columns = List.fold_left (fun s (_, l) -> List.length l + s) 0 data in
-        Timing.cnt_put_keys := Int64.add !Timing.cnt_put_keys (Int64.of_int keys);
-        Timing.cnt_put_cols := Int64.(add !Timing.cnt_put_cols (of_int columns));
-        D.put_multi_columns (get ks) table data >>=
->>>>>>> 7f044b3c
         ret_nothing
     | Abort _ -> raise_lwt Abort_exn
     | Commit _ -> raise_lwt Commit_exn
@@ -955,7 +854,7 @@
       | Parsing.Parse_error ->
           print_endline "Parse error";
           return_unit
-      | End_of_file | Abort_exn | Commit_exn | Reload_keyspace _ as e -> raise_lwt e
+      | End_of_file | Deadlock | Abort_exn | Commit_exn | Reload_keyspace _ as e -> raise_lwt e
       | Obs_protocol.Error (Obs_protocol.Exception End_of_file)
       | Obs_protocol.Error (Obs_protocol.Closed) ->
           if !tx_level > 0 then begin
@@ -966,7 +865,6 @@
           end else begin
             raise_lwt (Need_reconnect !last_phrase)
           end
-<<<<<<< HEAD
       | e ->
           printf "Got exception: %s\n%!" (Printexc.to_string e);
           return_unit
@@ -1001,80 +899,6 @@
         (snd saved_printers);
       return_unit
 end
-=======
-        | Directive (directive, args) ->
-            Directives.eval_directive directive args;
-            return_unit
-        | Nothing -> return_unit
-        | Error s -> printf "Error: %s\n%!" s; return_unit
-        | Dump_local destdir ->
-            let module DUMP = Obs_dump.Make(struct
-                                              include D
-                                              include D.Raw_dump
-                                            end ) in
-            lwt raw_dump = D.Raw_dump.dump db in
-            lwt _ = DUMP.dump_local raw_dump ?destdir in
-              return_unit
-        | Codec_directive (table, desc) ->
-            match Printer.build_codec desc with
-                `Error s ->
-                  printf "Couldn't install printer for table %S: %s\n%!" table s;
-                  return_unit
-              | `OK c ->
-                  install_key_codec (table_of_string table)
-                    (pretty_printer_of_codec c) (Printer.parse_value desc);
-                  save_printer ks table desc
-  with
-    | Parsing.Parse_error ->
-        print_endline "Parse error";
-        return_unit
-
-    | End_of_file | Deadlock | Abort_exn | Commit_exn | Reload_keyspace _ as e -> raise_lwt e
-
-    | Obs_protocol.Error (Obs_protocol.Exception End_of_file)
-    | Obs_protocol.Error (Obs_protocol.Closed) ->
-        if !tx_level > 0 then begin
-          print_endline "Lost connection: aborting transaction";
-          (* we do not want the last phrase to be retried on reconnect since
-           * we aborted the tx *)
-          raise_lwt (Need_reconnect None)
-        end else begin
-          raise_lwt (Need_reconnect !last_phrase)
-        end
-    | e ->
-        printf "Got exception: %s\n%!" (Printexc.to_string e);
-        return_unit
-  end >>
-  inner_exec_loop get_phrase db ks
-
-let recover_saved_printers ks =
-  lwt saved_printers =
-    D.get_slice_values ks (table_of_string "@meta.printers")
-      (`Continuous { first = None; up_to = None; reverse = false; })
-      [ "@printer" ]
-  in
-    List.iter
-      (function
-         | (table, [Some printer]) -> begin
-             let lexbuf = Lexing.from_string printer in
-               try
-                 let desc = Obs_repl_gram.printer
-                              Obs_repl_lex.token lexbuf
-                 in match Printer.build_codec desc with
-                     `Error s -> raise Parsing.Parse_error
-                   | `OK c ->
-                      install_key_codec (table_of_string table)
-                        (pretty_printer_of_codec c) (Printer.parse_value desc);
-                      printf "Recovered printer for table %s\n%!" table;
-               with Parsing.Parse_error ->
-                 printf "Invalid printer expression for table %S, ignoring \
-                         (fix with .printer).\n%!"
-                   table
-           end
-         | _ -> ())
-      (snd saved_printers);
-    return_unit
->>>>>>> 7f044b3c
 
 let role = "guest"
 let password = "guest"
