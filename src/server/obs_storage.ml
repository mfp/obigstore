(*
 * Copyright (C) 2011-2013 Mauricio Fernandez <mfp@acm.org>
 *
 * This library is free software; you can redistribute it and/or
 * modify it under the terms of the GNU Lesser General Public
 * License as published by the Free Software Foundation; either
 * version 2.1 of the License, or (at your option) any later version,
 * with the special exception on linking described in file LICENSE.
 *
 * This library is distributed in the hope that it will be useful,
 * but WITHOUT ANY WARRANTY; without even the implied warranty of
 * MERCHANTABILITY or FITNESS FOR A PARTICULAR PURPOSE.  See the GNU
 * Lesser General Public License for more details.
 *
 * You should have received a copy of the GNU Lesser General Public
 * License along with this library; if not, write to the Free Software
 * Foundation, Inc., 59 Temple Place, Suite 330, Boston, MA  02111-1307  USA
 *)

open Printf
open Lwt
open Obs_data_model

module List    = BatList
module Option  = BatOption
module Hashtbl = BatHashtbl
module Map     = BatMap

module L = LevelDB
module RA = L.Read_access
module IT = L.Iterator

type backup_env

external backup_env : unit -> backup_env = "obigstore_backup_env" "noalloc"
external env_of_backup_env : backup_env -> L.env = "%identity"

let locks_section = Lwt_log.Section.make "obigstore:locks"

let section = Lwt_log.Section.make "obigstore:storage"

module String =
struct
  include BatString

  let compare x y =
    Obs_string_util.cmp_substrings x 0 (String.length x) y 0 (String.length y)
end

(* condition that cannot be signalled faster than a given time interval *)
module Throttled_condition : sig
  type t
  (* [make dt] creates a condition [t] such that [signal t] will not unblock
   * threads that called [wait t] until it's been [dt] seconds since it was
   * created. NOTE: with the ev engine, the minimum period is ~3ms. *)
  val make : float -> t
  val wait : t -> unit Lwt.t
  val signal : t -> unit
end =
struct
  type t = { waiter : unit Lwt.t * unit Lwt.u; mutable timer_launched : bool; dt : float; }

  let make dt = { waiter = Lwt.wait (); timer_launched = false; dt; }

  let wait t = fst t.waiter

  let signal t =
    if not t.timer_launched then begin
      t.timer_launched <- true;
      ignore (Lwt_unix.sleep t.dt >> return (Lwt.wakeup_later (snd t.waiter) ()))
    end
end


(*  Copyright 2010-2013   --   INRIA - CNRS - Paris-Sud University  *)
module ProdConsume :
sig
  type 'a t
  val create : unit -> 'a t
  val add : 'a -> 'a t -> unit
  val iter_remove : ('a -> unit) -> 'a t -> unit
end
= struct
  (* One thing can produce, one thing can consume concurrently *)

  type 'a cell =
    | Empty
    | Cons of 'a * 'a list
  and 'a list = 'a cell ref

  let rec iter f = function
    | Empty -> ()
    | Cons (x,l) -> f x; iter f !l

  (* a reference on a mutable singly linked list *)
  type 'a t = 'a list ref

  let create () = ref (ref (Empty))
  let add x t = t := ref (Cons(x,!t))
  let iter_remove f t =
    if !(!t) = Empty then () else
    let r = !t in (* atomic one cell of the list *)
    let l = !r in (* the content of the cell *)
    r := Empty; (* Work even if there are some production,
                   just not anymore the head *)
    iter f l
end
(*  End of Copyright 2010-2013   --   INRIA - CNRS - Paris-Sud University  *)

module WeakTbl : sig
  type ('a, 'b) t

  val create : unit -> ('a, 'b) t
  val get : ('a, 'b) t -> 'a -> 'b option
  val add : ('a, 'b) t -> 'a -> 'b -> unit
  val remove : ('a, 'b) t -> 'a -> unit
end =
struct
  module M = BatMap

  type ('a, 'b) t =
      { mutable m : ('a, 'b Obs_weak_ref.t) M.t;
        to_remove : 'a ProdConsume.t;
      }

  let create () =
    { m = M.empty; to_remove = ProdConsume.create (); }

  let cleanup t =
    ProdConsume.iter_remove
      (fun k -> t.m <- M.remove k t.m)
      t.to_remove

  let get t k =
    cleanup t;
    try
      Obs_weak_ref.get (M.find k t.m)
    with Not_found -> None

  let remove t k =
    ProdConsume.add k t.to_remove;
    cleanup t

  let add t k v =
    cleanup t;
    t.m <- M.add k (Obs_weak_ref.make v) t.m;
    (* Finalizers can be invoked at any time, including when t.m is being
     * updated, so we cannot change t.m directly --- instead, we add to an
     * imperative list the element to remove and check for pending removals
     * before all operations. *)
    Gc.finalise
      (fun v ->
         match get t k with
           | Some v' when v != v' ->
               (* we use physical comparison because it's faster and prevents
                * stack overflows due to polymorphic comparison *)
               ()
           | _ -> ProdConsume.add k t.to_remove)
      v
end

module S =
struct
  include Set.Make(String)

  let of_list l = List.fold_left (fun s x -> add x s) empty l
  let to_list s = List.rev (fold (fun x l -> x :: l) s [])

  let subset ?first ?up_to s =
    (* trim entries before the first, if proceeds *)
    let s = match first with
        None -> s
      | Some first ->
          let _, found, after = split first s in
            if found then add first after else after in
    (* trim entries starting from up_to if proceeds *)
    let s = match up_to with
        None -> s
      | Some last ->
          let before, _, _ = split last s in
            before
    in s
end

module EXTMAP(ORD : Map.OrderedType) =
struct
  include Map.Make(ORD)

  let find_default x k m = try find k m with Not_found -> x

  let submap ?first ?up_to m =
    (* trim entries before the first, if proceeds *)
    let m = match first with
        None -> m
      | Some first ->
          let _, found, after = split first m in
            match found with
                Some v -> add first v after
              | None -> after in
    (* trim entries starting with up_to, if proceeds *)
    let m = match up_to with
        None -> m
      | Some last ->
          let before, _, _ = split last m in
            before
    in m

  let modify f default k m = add k (f (find_default default k m)) m

  let modify_if_found f k m = try add k (f (find k m)) m with Not_found -> m
end

module M = EXTMAP(String)

let make_iter_pool db =
  Lwt_pool.create 100 (* FIXME: which limit? *)
    (fun () -> return (L.iterator db))

module IM = Map.Make(struct
                       type t = int
                       let compare (x:int) y =
                         if x < y then -1 else if x > y then 1 else 0
                     end)

type slave =
    {
      slave_id : int;
      slave_push : (Obs_bytea.t -> [`ACK | `NACK] Lwt.u -> unit);
      mutable slave_mode : sync_mode;
      slave_mode_target : sync_mode;
      mutable slave_pending_updates : int;
    }

and sync_mode = Async | Sync

module WRITEBATCH : sig
  type t
  type tx

  val make : L.db -> L.iterator Lwt_pool.t ref -> fsync:bool -> t

  val close : t -> unit Lwt.t
  val perform : t -> (tx -> unit) -> unit Lwt.t

  (** [add_slave t ~unregister slave] *)
  val add_slave : t -> unregister:(int -> unit) -> slave -> unit

  val unregister_slave : t -> slave -> unit

  val delete_substring : tx -> string -> int -> int -> unit
  val put_substring : tx -> string -> int -> int -> string -> int -> int -> unit
  val put : tx -> string -> string -> unit
  val timestamp : tx -> Int64.t

  (* indicate that a 'reload keyspace' record is to be added to the
   * serialized update *)
  val need_keyspace_reload : tx -> unit

  (* requested rate relative to maximum (1.0 being no throttling) *)
  val throttling : t -> float
end =
struct
  type t =
      { db : L.db;
        mutable wb : L.writebatch;
        mutable dirty : bool;
        mutable closed : bool;
        mutable sync_wait : unit Lwt.t * unit Lwt.u;
        mutable wait_last_sync : unit Lwt.t * unit Lwt.u;
        (* used to wait for last sync before close *)
        iter_pool : L.iterator Lwt_pool.t ref;
        (* will be overwritten after an update *)

        mutable serialized_update : Obs_bytea.t;

        mutable slave_tbl : ((int -> unit) * slave) IM.t;
        (* the [int -> unit] function is used to unregister a slave from an
         * external registry *)
        (* the [Lwt.u] is used to wake up a thread waiting for
         * confirmation that the update was persisted (for sync replication) *)

        fsync : bool;
        mutable need_keyspace_reload : bool;
        (* whether to add a 'reload keyspace' record to the serialized update *)

        mutable throttling : throttling;

        mutable wait_for_dirty : Throttled_condition.t;
      }

  and throttling =
      No_throttling
    | Throttle of int (* started when read N L0 files  *) * float (* rate *)

  type tx = { t : t; mutable valid : bool; timestamp : Int64.t; }

  let do_push t serialized_update (slave_id, (unregister, slave)) =
    let waiter, u = Lwt.task () in
      (* see if we have to switch from async to sync (slave caught up
       * with update stream) *)
      begin match slave.slave_mode, slave.slave_mode_target with
          Sync, _ | _, Async -> ()
        | Async, Sync ->
            if slave.slave_pending_updates = 0 then
              slave.slave_mode <- Sync;
      end;
      slave.slave_pending_updates <- slave.slave_pending_updates + 1;
      let wait_for_signal () =
        try_lwt
          match_lwt waiter with
              `ACK -> return_unit
            | `NACK ->
                t.slave_tbl <- IM.remove slave_id t.slave_tbl;
                unregister slave_id;
                return_unit
        finally
          slave.slave_pending_updates <- slave.slave_pending_updates - 1;
          return_unit
      in
        match slave.slave_mode with
            Sync -> begin
              slave.slave_push serialized_update u;
              wait_for_signal ()
            end
          | Async -> begin
              slave.slave_push serialized_update u;
              ignore begin try_lwt
                wait_for_signal ()
              with exn ->
                (* FIXME: log? *)
                return_unit
              end;
              return_unit
            end

  let push_to_slaves t serialized_update =
    let slaves = IM.fold (fun k v l -> (k, v) :: l) t.slave_tbl [] in
      Lwt_list.iter_p (do_push t serialized_update) slaves

  let num_l0_files db =
    int_of_string (Option.default "4" (L.get_property db "leveldb.num-files-at-level0"))

  let control_throttling t =
    match t.throttling with
        No_throttling ->
          let nl0 = num_l0_files t.db in
            if nl0 > 6 then
              t.throttling <- Throttle (nl0, 0.70 ** (float (nl0 - 6)))
      | Throttle (nl0, rate) ->
          let nl0' = num_l0_files t.db in
            if nl0' < 6 then
              t.throttling <- No_throttling
            else if nl0' > nl0 then
              t.throttling <- Throttle (nl0', 0.70 ** (float (nl0' - 6)))

  let throttling t = match t.throttling with
      No_throttling -> 1.0
    | Throttle (_, rate) -> rate

  let make db iter_pool ~fsync =
    let t =
      { db; wb = L.Batch.make (); dirty = false; closed = false;
        sync_wait = Lwt.wait ();
        wait_last_sync = Lwt.wait ();
        iter_pool;
        serialized_update = Obs_bytea.create 128;
        slave_tbl = IM.empty; fsync;
        need_keyspace_reload = false;
        throttling = No_throttling;
        wait_for_dirty = Throttled_condition.make 0.001;
      }
    in
      ignore begin try_lwt
        let rec writebatch_loop () =
          if not (t.dirty || t.closed) then begin
            lwt () = Throttled_condition.wait t.wait_for_dirty in
              t.wait_for_dirty <- Throttled_condition.make 0.001;
              writebatch_loop ()
          end else begin
            (* at this point, dirty || closed *)
            if not t.dirty then begin
              Lwt.wakeup_later (snd t.wait_last_sync) ();
              (* exit the writebatch_loop *)
              return_unit
            end else begin
              (* closed && dirty || not closed && dirty *)
              (* need a "reload keyspace" record if needed *)
              if t.need_keyspace_reload then
                Obs_bytea.add_byte t.serialized_update 0xFF;
              let wb = t.wb in
              let u = snd t.sync_wait in
              let u' = snd t.wait_last_sync in
              let serialized_update = t.serialized_update in
              let () =
                t.dirty <- false;
                t.wb <- L.Batch.make ();
                t.need_keyspace_reload <- false;
                t.wait_for_dirty <- Throttled_condition.make 0.001;
                t.sync_wait <- Lwt.wait ();
                t.wait_last_sync <- Lwt.wait ();
                t.serialized_update <- Obs_bytea.create 128 in
              let () = control_throttling t in
              lwt () =
                Lwt_preemptive.detach
                  (L.Batch.write ~sync:t.fsync t.db) wb
              and () = push_to_slaves t serialized_update in
                iter_pool := make_iter_pool t.db;
                Lwt.wakeup_later u ();
                Lwt.wakeup_later u' ();
                writebatch_loop ()
            end
          end
        in
          writebatch_loop ()
      with exn ->
        Lwt_log.error_f ~section ~exn "WRITEBATCH error"
      end;
      t

  let add_slave t ~unregister slave =
    t.slave_tbl <- IM.add slave.slave_id (unregister, slave) t.slave_tbl

  let unregister_slave t slave =
    try
      let unregister, _ = IM.find slave.slave_id t.slave_tbl in
        t.slave_tbl <- IM.remove slave.slave_id t.slave_tbl;
        unregister slave.slave_id
    with Not_found -> ()

  let close t =
    t.closed <- true;
    Throttled_condition.signal t.wait_for_dirty;
    if t.dirty then fst t.wait_last_sync else return_unit

  let perform t f =
    if t.closed then
      failwith "WRITEBATCH.perform: closed writebatch"
    else
      let waiter = fst t.sync_wait in
      let timestamp = Int64.of_float (Unix.gettimeofday () *. 1e6) in
      let tx = { t; valid = true; timestamp; } in
        try
          f tx;
          if not t.dirty then
            return_unit
          else begin
            Throttled_condition.signal t.wait_for_dirty;
            waiter
          end
        with exn ->
          tx.valid <- false;
          raise exn

  let timestamp tx = tx.timestamp

  let delete_substring tx s off len =
    if not tx.valid then
      failwith "WRITEBATCH.delete_substring on expired transaction";
    tx.t.dirty <- true;
    L.Batch.delete_substring tx.t.wb s off len;
    if not (IM.is_empty tx.t.slave_tbl) then begin
      let u = tx.t.serialized_update in
        Obs_bytea.add_byte u 0;
        Obs_bytea.add_int32_le u len;
        Obs_bytea.add_substring u s off len;
    end

  let put_substring tx k o1 l1 v o2 l2 =
    if not tx.valid then
      failwith "WRITEBATCH.put_substring on expired transaction";
    tx.t.dirty <- true;
    L.Batch.put_substring tx.t.wb k o1 l1 v o2 l2;
    if not (IM.is_empty tx.t.slave_tbl) then begin
      let u = tx.t.serialized_update in
        Obs_bytea.add_byte u 1;
        Obs_bytea.add_int32_le u l1;
        Obs_bytea.add_substring u k o1 l1;
        Obs_bytea.add_int32_le u l2;
        Obs_bytea.add_substring u v o2 l2;
    end

  let need_keyspace_reload tx =
    tx.t.need_keyspace_reload <- true

  let put tx k v =
    put_substring tx k 0 (String.length k) v 0 (String.length v)
end

<<<<<<< HEAD
module S =
struct
  include Set.Make(String)

  let of_list l = List.fold_left (fun s x -> add x s) empty l
  let to_list s = List.rev (fold (fun x l -> x :: l) s [])

  let subset ?first ?up_to s =
    (* trim entries before the first, if proceeds *)
    let s = match first with
        None -> s
      | Some first ->
          let _, found, after = split first s in
            if found then add first after else after in
    (* trim entries starting from up_to if proceeds *)
    let s = match up_to with
        None -> s
      | Some last ->
          let before, _, _ = split last s in
            before
    in s
end

module EXTMAP(ORD : Map.OrderedType) =
struct
  include Map.Make(ORD)

  let find_default x k m = try find k m with Not_found -> x

  let submap ?first ?up_to m =
    (* trim entries before the first, if proceeds *)
    let m = match first with
        None -> m
      | Some first ->
          let _, found, after = split first m in
            match found with
                Some v -> add first v after
              | None -> after in
    (* trim entries starting with up_to, if proceeds *)
    let m = match up_to with
        None -> m
      | Some last ->
          let before, _, _ = split last m in
            before
    in m

  let modify f default k m = add k (f (find_default default k m)) m

  let modify_if_found f k m = try add k (f (find k m)) m with Not_found -> m
end

module M = EXTMAP(String)

=======
module Miniregion : sig
  type 'a t

  val make : 'a -> 'a t
  val use : 'a t -> ('a -> 'b Lwt.t) -> 'b Lwt.t
  val update_value : 'a t -> ('a -> 'a Lwt.t) -> unit Lwt.t
end =
struct
  type 'a t =
      {
        mutable v : 'a;
        mutex : Obs_shared_mutex.t;
      }

  let make v = { v; mutex = Obs_shared_mutex.create (); }

  let use t f =
    Obs_shared_mutex.with_lock ~shared:true t.mutex (fun () -> f t.v)

  let update_value t f =
    Obs_shared_mutex.with_lock ~shared:false t.mutex
      (fun () ->
         lwt new_v = f t.v in
           t.v <- new_v;
           return_unit)
end

>>>>>>> 7f044b3c
let cmp_table t1 t2 =
  String.compare (string_of_table t1) (string_of_table t2)

module TM = EXTMAP(struct
                     type t = table
                     let compare = cmp_table
                   end)

module TY : sig
  type keyspace_id = private int
  val new_keyspace_id : unit -> keyspace_id
end =
struct
  type keyspace_id = int

  let new_keyspace_id =
    let n = ref 0 in
      (fun () -> incr n; !n)
end

open TY

module H = Hashtbl.Make(struct
                            type t = keyspace_id
                            let hash (n : keyspace_id) = (n :> int)
                            let equal a b = (a == b)
                          end)

module PROF =
struct
  type 'a ret = Ret of 'a | Exn of exn

  let dummy_table = table_of_string ""

  let profile_ch =
    try
      Some (open_out_gen [Open_append; Open_creat; Open_binary] 0o644
              (Unix.getenv "OBIGSTORE_PROFILE"))
    with Not_found -> None

  let profile_uuid =
    let uuid =
      sprintf "%s %d %d %g %s %g"
        (Unix.gethostname ())
        (Unix.getpid ())
        (Unix.getppid ())
        (Unix.gettimeofday ())
        Sys.executable_name
        ((Unix.times ()).Unix.tms_utime)
    in Digest.to_hex (Digest.string uuid)

  let profile_op ?(uuid = profile_uuid) op detail f =
    match profile_ch with
      | None -> f ()
      | Some ch ->
          let t0      = Unix.gettimeofday () in
          lwt ret     = try_lwt lwt x = f () in return (Ret x)
                        with e -> return (Exn e) in
          let dt      = Unix.gettimeofday () -. t0 in
          let dt_us   = int_of_float (1e6 *. dt) in
          let ret_txt = match ret with
                          | Ret _ -> "ok"
                          | Exn e -> Printexc.to_string e in
          let row     = "1" :: uuid :: op :: string_of_int dt_us :: ret_txt ::
                        detail
          in
            Csv.save_out ch [ row ];
            flush ch;
            match ret with
              | Ret r -> return r
              | Exn e -> raise_lwt e

  let profile_prepare ~query ~query_id f =
    match profile_ch with
      | None -> f ()
      | Some ch ->
          let details = [ "query"; query; "name"; query_id ] in
            profile_op "prepare" details f

  let profile_execute ~query_id f =
    match profile_ch with
      | None -> f ()
      | Some ch ->
          let details = [ "name"; query_id; "portal"; " " ] in
            profile_op "execute" details f

  let query_table = Hashtbl.create 13

  let get_query_id op table =
    try
      return (Hashtbl.find query_table (op, table))
    with Not_found ->
      let query     = op ^ " " ^ string_of_table table in
      let query_id = Digest.(to_hex (string query)) in
        Hashtbl.add query_table (op, table) query_id;
        profile_prepare ~query ~query_id return >>
        return query_id

  let profile op table f =
    match profile_ch with
      | None -> f ()
      | Some ch ->
          lwt query_id = get_query_id op table in
            profile_execute ~query_id f

  (* pgocaml_prof wants to see a connect entry *)
  let _ =
    Option.map_default
      (fun ch ->
         let detail =
           [
             "user"; "";
             "database"; "";
             "host"; "";
             "port"; "0";
             "prog"; Sys.executable_name
           ]
         in profile_op "connect" detail return)
      return_unit
      profile_ch
end

(* TODO: could inline the def manually in this macro so as to avoid the
 * allocation caused by the closure. Need to bm to see if it makes a diff (it
 * will increase code size, though). *)
DEFINE Profile(op, table, x) =
  PROF.profile op table (fun () -> x)

module Notif_queue : sig
  type t
  val empty : t
  val push : string -> t -> t
  val iter : (string -> unit) -> t  -> unit
end =
struct
  module S = Set.Make(String)
  type t = string list * S.t

  let empty = ([], S.empty)

  let push x = function
      (y :: _, s) as t when y = x -> t
    | (l, s) as t ->
        if S.mem x s then t
        else (x :: l, S.add x s)

  let iter f (l, s) = List.iter f (List.rev l)
end

type keyspace_name = string
type topic = string
type subscription_descriptor = { subs_ks : keyspace_name; subs_topic : topic }

type subs_stream = string Lwt_stream.t * (string option -> unit)
type mutable_string_set = (string, unit) Hashtbl.t

module DIRTY_FLAG : sig
  type t

  val make : unit -> t
  val hash : t -> int
  val equal : t -> t -> bool
  val set : t -> unit
  val is_set : t -> bool
end =
struct
  type t = { id : int; mutable set : bool; }

  let new_id = let n = ref 0 in (fun () -> incr n; !n)

  let make () = { id = new_id (); set = false }

  let hash t = t.id (* TODO: use integer hash function? *)
  let equal t1 t2 = t1.id = t2.id

  let set t = t.set <- true
  let is_set t = t.set
end

module DIRTY_FLAGS =
struct
  module W = Weak.Make(DIRTY_FLAG)
  type t = { mutable nelms : int; set : W.t; decr_counter : DIRTY_FLAG.t -> unit; }

  let create n =
    let rec t = { nelms = 0; set = W.create n; decr_counter; }
    and decr_counter _ = t.nelms <- t.nelms - 1
    in t

  let add t x =
    if not (W.mem t.set x) then begin
      t.nelms <- t.nelms + 1;
      Lwt_gc.finalise (fun x -> t.decr_counter x; return_unit) x;
      W.add t.set x
    end

  let remove t x =
    if W.mem t.set x then begin
      t.nelms <- t.nelms - 1;
      W.remove t.set x
    end

  let iter f t = W.iter f t.set

  let is_empty t = t.nelms = 0
end

module CURRENT_TXS = EXTMAP(struct
                              type t = int (* transaction id *)
                              let compare = compare
                            end)

module MUTEX : sig
  type t

  val create : unit -> t
  val lock : ?shared:bool -> tx_id:int -> t -> unit Lwt.t
  val unlock : t -> unit

  (** Make waiter with supplied [tx_id] raise a Deadlock exn.
    * The exn will have been raised in the thread when [kill_waiter] returns. *)
  val kill_waiter : tx_id:int -> t -> unit
end =
struct
  module M = Map.Make(struct type t = int (* td id *) let compare = compare end)

  type 'a task = 'a Lwt.t * 'a Lwt.u

  type t = { m : Obs_shared_mutex.t; mutable waiters : unit task M.t; }

  let create () = { m = Obs_shared_mutex.create (); waiters = M.empty }

  let lock ?(shared = true) ~tx_id t =
    if not (Obs_shared_mutex.is_locked t.m) ||
       (shared && not (Obs_shared_mutex.is_locked_exclusive t.m))
    then
      (* will not block *)
      Obs_shared_mutex.lock ~shared t.m
    else
      (* will block *)
      let task = Lwt.task () in
        t.waiters <- M.add tx_id task t.waiters;
        try_lwt
          Lwt.pick [ Obs_shared_mutex.lock ~shared t.m; fst task ]
        finally
          t.waiters <- M.remove tx_id t.waiters;
          return_unit

  let unlock t = Obs_shared_mutex.unlock t.m

  let kill_waiter ~tx_id t =
    try
      let task, waiters = M.extract tx_id t.waiters in
        t.waiters <- waiters;
        Lwt.wakeup_exn (snd task) Deadlock
    with exn -> ()
end

module rec TYPES : sig
  type table_idx = int

  type db =
      {
        basedir : string;
        db : L.db;
        env : backup_env;
        keyspaces : (string, keyspace_proto * WKS.t) Hashtbl.t;
        mutable use_thread_pool : bool;
        load_stats : Obs_load_stats.t;
        mutable writebatch : WRITEBATCH.t;
        db_iter_pool : L.iterator Lwt_pool.t ref;
        (* We use an iterator pool to reuse iterators for read committed
         * transactions whenever possible. After an update, the db_iter_pool is
         * replaced by a new one (so that only new iterators are used). *)

        mutable slaves : slave IM.t;

        (* Mandates whether even "short requests" are to be detached when
         * use_thread_pool is set. *)
        assume_page_fault : bool;
        fsync : bool;

        mutable locks : (string, MUTEX.t) WeakTbl.t M.t;
        (* keyspace name -> lock name -> weak ref to lock *)

        subscriptions : (subscription_descriptor, subs_stream H.t) Hashtbl.t;
        mutable prefix_subscriptions :
          (keyspace_name, (string * subs_stream H.t) Obs_ternary.t ref) Hashtbl.t;

        deadlock_check_period : float;
      }

  and keyspace =
    {
      ks_db : db; ks_name : string; ks_id : int;
      ks_unique_id : keyspace_id;
      mutable ks_tables : (table, int) Hashtbl.t;
      mutable ks_rev_tables : (int, table) Hashtbl.t;
      ks_tx_key : transaction Lwt.key;
      ks_subs_stream : subs_stream;
      ks_subscriptions : mutable_string_set;
      ks_prefix_subscriptions : mutable_string_set;
      ks_watches : (table_idx * key, DIRTY_FLAGS.t * (column_name, DIRTY_FLAGS.t) Hashtbl.t) Hashtbl.t;
      ks_prefix_watches : (table_idx, DIRTY_FLAGS.t Obs_ternary.t) Hashtbl.t;

      (* we use a ref here so that the set is shared amongst all the
       * keyspace values with the same ks_name *)
      ks_curr_txs : transaction CURRENT_TXS.t ref;

      (* how many TXs are waiting for a lock *)
      ks_num_lock_waiters : int ref;
    }

  and keyspace_proto = Proto of keyspace

  and transaction =
      {
        tx_id : int;
        mutable deleted_keys : S.t TM.t; (* table -> key set *)
        mutable added_keys : S.t TM.t; (* table -> key set *)
        mutable added : string column M.t M.t TM.t; (* table -> key -> column name -> column *)
        mutable deleted : S.t M.t TM.t; (* table -> key -> column set *)
        repeatable_read : bool;
        iter_pool : L.iterator Lwt_pool.t ref;
        ks : keyspace;
        mutable backup_writebatch : L.writebatch Lazy.t;
        (* approximate size of data written in current backup_writebatch *)
        mutable backup_writebatch_size : int;
        outermost_tx : transaction;
        mutable tx_locks : ([`SHARED | `EXCLUSIVE] * MUTEX.t) M.t;
        mutable tx_wanted_locks : ([`SHARED | `EXCLUSIVE] * MUTEX.t) M.t;
        dump_buffer : Obs_bytea.t;
        mutable tx_notifications : Notif_queue.t;
        mutable tainted : DIRTY_FLAG.t option;

        (* we serialize execution of nested TXs using the following mutex *)
        nested_tx_mutex : Lwt_mutex.t;

        started_at : float;
      }
end = TYPES

and WKS : Weak.S with type data = TYPES.keyspace =
  Weak.Make(struct
              type t = TYPES.keyspace
              let hash t = (t.TYPES.ks_unique_id :> int)
              let equal t1 t2 = TYPES.(t1.ks_unique_id = t2.ks_unique_id)
            end)

include TYPES

type backup_cursor = Obs_backup.cursor

let (|>) x f = f x

let find_maybe h k = try Some (Hashtbl.find h k) with Not_found -> None

module Deadlock_detection =
struct
  open Graph

  module V =
  struct
    type t = transaction

    let hash t        = t.tx_id
    let compare t1 t2 = compare t1.tx_id t2.tx_id
    let equal t1 t2   = t1.tx_id = t2.tx_id
  end

  module E =
  struct
    type t = string list
    let compare t1 t2 =
      compare (List.sort String.compare t1) (List.sort String.compare t2)

    let default = []
  end

  module G = Imperative.Digraph.ConcreteLabeled(V)(E)

  module MV = Map.Make(V)

  module COMP = Components.Make(G)

  let find_deadlocks ks =

    let size   = CURRENT_TXS.cardinal !(ks.ks_curr_txs) in
    let locked = Hashtbl.create size in
    let g      = G.create ~size () in

      (* (1) add all   lock -> (tx, kind) holding it associations to [locked] *)
      CURRENT_TXS.iter
        (fun _ tx ->
           M.iter (fun name (kind, _) -> Hashtbl.add locked name (tx, kind)) tx.tx_locks)
        !(ks.ks_curr_txs);

      (* (2) for each tx that is waiting for some lock, add an edge to
       * the tx holding it *)
      CURRENT_TXS.iter
        (fun _ tx ->
           let es = M.bindings tx.tx_wanted_locks |>
                    List.map
                      (fun (mutex_name, (kind, _)) ->
                         (* we keep only the ones for which one of the
                          * following holds:
                          * (1) tx wants an exclusive lock (kind = `EXCLUSIVE)
                          * or (2) the lock is already acquired in exclusive mode
                          *
                          * or equivalently, where the following DOES NOT
                          * hold:
                          *
                          * (A) tx wants a shared lock and the lock is
                          *     acquired in shared mode
                          * *)
                         Hashtbl.find_all locked mutex_name |>
                         List.filter_map
                           (fun (tx', kind') -> match kind, kind' with
                              | `SHARED, `SHARED -> None
                              | `EXCLUSIVE, _ | _, `EXCLUSIVE ->
                                  Some (tx', mutex_name))) |>
                    List.concat |>
                    List.fold_left
                      (fun m (x, lock) ->
                         let prev = try MV.find x m with Not_found -> [] in
                           MV.add x (lock :: prev) m)
                      MV.empty |>
                    MV.bindings |>
                    List.map (fun (dst, label) -> G.E.create tx label dst)
           in
             List.iter (G.add_edge_e g) es)
        !(ks.ks_curr_txs);

      COMP.scc_list g |> List.filter (fun l -> List.length l > 1)

  let rec break_deadlocks ks =
    let break_one txs =
      match List.sort (fun tx1 tx2 -> compare tx1.started_at tx2.started_at) txs with
        | [] -> ()
        | l ->
            let to_kill = List.last l in
            let tx_id   = to_kill.outermost_tx.tx_id in
              M.iter (fun _ (_, m) -> MUTEX.kill_waiter ~tx_id m) to_kill.tx_wanted_locks
    in
      match find_deadlocks ks with
        | [] -> return ()
        | deadlocks ->
            List.iter break_one deadlocks;
            (* we yield so that killed waiters can be removed from the
             * Wait-For-Graph (WFG) *)
            Lwt_unix.yield () >>
            break_deadlocks ks
end

let read_keyspace_tables lldb keyspace =
  let module T = Obs_datum_encoding.Keyspace_tables in
  let h = Hashtbl.create 13 in
    L.iter_from
      (fun k v ->
         match T.decode_ks_table_key k with
             None -> false
           | Some (ks, table) when ks <> keyspace -> false
           | Some (_, table) -> Hashtbl.add h (table_of_string table) (int_of_string v);
                                true)
      lldb
      (T.ks_table_table_prefix_for_ks keyspace);
    h

let read_keyspaces db lldb =
  let h = Hashtbl.create 13 in
    L.iter_from
      (fun k v ->
         match Obs_datum_encoding.decode_keyspace_table_name k with
             None -> false
           | Some keyspace_name ->
               let ks_db = db in
               let ks_unique_id = new_keyspace_id () in
               let ks_name = keyspace_name in
               let ks_id = int_of_string v in
               let ks_tables = read_keyspace_tables lldb ks_name in
               let ks_rev_tables = Hashtbl.create (Hashtbl.length ks_tables) in
               let ks_tx_key = Lwt.new_key () in
               let ks_subs_stream = Lwt_stream.create () in
               let ks_subscriptions = Hashtbl.create 13 in
               let ks_prefix_subscriptions = Hashtbl.create 13 in
                 Hashtbl.iter
                   (fun k v -> Hashtbl.add ks_rev_tables v k)
                   ks_tables;
                 Hashtbl.add h keyspace_name
                   { ks_db; ks_id; ks_name; ks_tables; ks_rev_tables;
                     ks_unique_id; ks_tx_key; ks_subs_stream; ks_subscriptions;
                     ks_prefix_subscriptions;
                     ks_watches = Hashtbl.create 13;
                     ks_prefix_watches = Hashtbl.create 13;
                     ks_curr_txs = ref CURRENT_TXS.empty;
                     ks_num_lock_waiters = ref 0;
                   };
                 true)
      lldb
      Obs_datum_encoding.keyspace_table_prefix;
    h

let reload_keyspaces t lldb =
  let new_keyspaces = read_keyspaces t lldb in
    (* we have to update the existing keyspaces in-place (otherwise new tables
     * would not appear until the client gets a new keyspace with
     * register_keyspace or get_keyspace) *)
    Hashtbl.iter
      (fun name ks ->
         try
           let (Proto old_ks, set) = Hashtbl.find t.keyspaces name in
           let ks =
             { old_ks with ks_tables = ks.ks_tables;
                           ks_rev_tables = ks.ks_rev_tables;
             }
           in
           (* replace the proto *)
             Hashtbl.replace t.keyspaces name (Proto ks, set);
             (* and then update ks_tables and ks_rev_tables in actual
              * keyspaces in use *)
             let old_kss = WKS.fold (fun ks l -> ks :: l) set [] in
               (* we must assume that ks_name and ks_id are unchanged;
                * anything else would mean very bad news *)
               List.iter
                 (fun old_ks ->
                    old_ks.ks_tables <- ks.ks_tables;
                    old_ks.ks_rev_tables <- ks.ks_rev_tables)
                 old_kss
         with Not_found ->
           (* new keyspace: register proto and new WKS set *)
           Hashtbl.add t.keyspaces name (Proto ks, WKS.create 13);
           (* also initialize the entry in the lock table *)
           t.locks <- M.add name (WeakTbl.create ()) t.locks)
      new_keyspaces

let close_db t =
  lwt () = WRITEBATCH.close t.writebatch in
    L.close t.db;
    return_unit

let throttling t = WRITEBATCH.throttling t.writebatch

let add_slave db slave =
  let unregister id = db.slaves <- IM.remove id db.slaves in
    db.slaves <- IM.add slave.slave_id slave db.slaves;
    (* don't forget to register slaves in new writebatch! *)
    WRITEBATCH.add_slave ~unregister db.writebatch slave

let remove_slave db slave =
  WRITEBATCH.unregister_slave db.writebatch slave

let open_db
      ?(write_buffer_size = 4 * 1024 * 1024)
      ?(block_size = 4096)
      ?(max_open_files = 1000)
      ?(assume_page_fault = false)
      ?(unsafe_mode = false)
      ?(deadlock_check_period = 1.)
      basedir =
  let env  = backup_env () in
  let lldb = L.open_db
             ~write_buffer_size ~block_size ~max_open_files
             ~comparator:Obs_datum_encoding.custom_comparator
             ~env:(env_of_backup_env env) basedir in
  let db_iter_pool = ref (make_iter_pool lldb) in
  let fsync = not unsafe_mode in
  let writebatch =
    WRITEBATCH.make lldb db_iter_pool ~fsync
  in
    (* ensure we have a end_of_db record *)
    if not (L.mem lldb Obs_datum_encoding.end_of_db_key) then
      L.put ~sync:fsync lldb Obs_datum_encoding.end_of_db_key (String.make 8 '\000');

    let db =
      { basedir; env;
        db = lldb;
        keyspaces = Hashtbl.create 13;
        use_thread_pool = false;
        load_stats = Obs_load_stats.make [1; 60; 300; 900];
        writebatch; db_iter_pool; slaves = IM.empty;
        assume_page_fault; fsync = fsync;
        locks = M.empty;
        subscriptions = Hashtbl.create 13;
        prefix_subscriptions = Hashtbl.create 13;
        deadlock_check_period;
      }
    in
      (* must ensure this is run in the main thread *)
      Lwt_gc.finalise close_db db;
      reload_keyspaces db lldb;
      db

let reset_iter_pool t =
  t.db_iter_pool := make_iter_pool t.db;
  return_unit

let use_thread_pool db v = db.use_thread_pool <- v

let expect_short_request_key = Lwt.new_key ()

let detach_ks_op ks f x =
  if not ks.ks_db.use_thread_pool then
    return (f x)
  else begin
    let must_detach = match Lwt.get expect_short_request_key with
        Some true -> ks.ks_db.assume_page_fault
      | _ -> true
    in if must_detach then Lwt_preemptive.detach f x else return (f x)
  end

(* FIXME: determine suitable constant *)
let max_keys_in_short_request = 128

let short_request x f =
  Lwt.with_value expect_short_request_key (Some x) f

let list_keyspaces t =
  Hashtbl.fold (fun k v l -> k :: l) t.keyspaces [] |>
  S.of_list (* removes duplicates *) |> S.to_list |> return

let get_keyspace_set t ks_name proto =
  try snd (Hashtbl.find t.keyspaces ks_name)
  with Not_found ->
    let s = WKS.create 13 in
      Hashtbl.add t.keyspaces ks_name (proto, s);
      s

let terminate_keyspace_subs ks =
  snd ks.ks_subs_stream None;
  Hashtbl.iter
    (fun subs_topic _ ->
       let k =  { subs_ks = ks.ks_name; subs_topic; } in
         try
           let t = Hashtbl.find ks.ks_db.subscriptions k in
             H.remove t ks.ks_unique_id;
             if H.length t = 0 then Hashtbl.remove ks.ks_db.subscriptions k
         with Not_found -> ())
    ks.ks_subscriptions;
  Hashtbl.iter
    (fun prefix _ ->
       try
         let t    = Hashtbl.find ks.ks_db.prefix_subscriptions ks.ks_name in
         let _, h = Obs_ternary.find prefix !t in
           H.remove h ks.ks_unique_id;
           if H.length h = 0 then t := Obs_ternary.remove prefix !t;
           if Obs_ternary.is_empty !t then
             Hashtbl.remove ks.ks_db.prefix_subscriptions ks.ks_name
       with Not_found -> ())
    ks.ks_prefix_subscriptions

let clone_keyspace (Proto proto) =
  let ks =
    { (* we copy explicitly so we get a compile-time complaint if we add a
       * new field to the record  *)
      ks_db = proto.ks_db; ks_id = proto.ks_id; ks_name = proto.ks_name;
      ks_unique_id = new_keyspace_id ();
      ks_tables = proto.ks_tables; ks_rev_tables = proto.ks_rev_tables;
      ks_tx_key = Lwt.new_key ();
      ks_subs_stream = Lwt_stream.create ();
      ks_subscriptions = Hashtbl.create 13;
      ks_prefix_subscriptions = Hashtbl.create 13;
      ks_watches = proto.ks_watches;
      ks_prefix_watches = proto.ks_prefix_watches;
      ks_curr_txs = proto.ks_curr_txs;
      ks_num_lock_waiters = proto.ks_num_lock_waiters;
    }
  in
    (* must ensure it's run in the main thread *)
    Lwt_gc.finalise
      (fun ks -> terminate_keyspace_subs ks; return_unit) ks;
    ks

let register_keyspace t ks_name =
  try
    let proto = fst (Hashtbl.find t.keyspaces ks_name) in
    (* we must create a new keyspace with new tx_key and lock table *)
    let new_ks = clone_keyspace proto in
      WKS.add (get_keyspace_set t ks_name proto) new_ks;
      return new_ks
  with Not_found ->
    let max_id = Hashtbl.fold (fun _ (Proto p, _) id -> max p.ks_id id) t.keyspaces 0 in
    let ks_id = max_id + 1 in
    let wait_sync =
      WRITEBATCH.perform t.writebatch begin fun b ->
        WRITEBATCH.put b
          (Obs_datum_encoding.keyspace_table_key ks_name)
          (string_of_int ks_id);
        WRITEBATCH.need_keyspace_reload b;
      end in
    lwt () = wait_sync in
    let ks_proto =
        { ks_db = t; ks_id; ks_name;
          ks_unique_id = new_keyspace_id ();
          ks_tables = Hashtbl.create 13;
          ks_rev_tables = Hashtbl.create 13;
          ks_tx_key = Lwt.new_key ();
          ks_subs_stream = Lwt_stream.create ();
          ks_subscriptions = Hashtbl.create 13;
          ks_prefix_subscriptions = Hashtbl.create 13;
          ks_watches = Hashtbl.create 13;
          ks_prefix_watches = Hashtbl.create 13;
          ks_curr_txs = ref CURRENT_TXS.empty;
          ks_num_lock_waiters = ref 0;
        } in
    let proto = Proto ks_proto in
    let new_ks = clone_keyspace proto in
      WKS.add (get_keyspace_set t ks_name proto) new_ks;
      (* be careful not to overwrite t.locks entry if already present *)
      if not (M.mem ks_name t.locks) then
        t.locks <- M.add ks_name (WeakTbl.create ()) t.locks;
      return new_ks

let register_keyspace =
  (* concurrent register_keyspace ops for the same name would be problematic:
   * the keyspace could be registered more than once (with different ids)! *)
  let mutex = Lwt_mutex.create () in
    (fun t ks_name ->
       Lwt_mutex.with_lock mutex (fun () -> register_keyspace t ks_name))

let get_keyspace t ks_name =
  if Hashtbl.mem t.keyspaces ks_name then begin
    lwt ks = register_keyspace t ks_name in
      return (Some ks)
  end else
    return None

let keyspace_name ks = ks.ks_name

let keyspace_id ks = (ks.ks_unique_id :> int)

let it_next ks it =
  Obs_load_stats.record_near_seeks ks.ks_db.load_stats 1;
  IT.next it

let it_prev ks it =
  Obs_load_stats.record_near_seeks ks.ks_db.load_stats 1;
  IT.prev it

let it_seek ks it s off len =
  Obs_load_stats.record_seeks ks.ks_db.load_stats 1;
  IT.seek it s off len

let list_tables ks =
  let table_r = ref (-1) in

  let jump_to_next_table it =
    match !table_r with
        -1 ->
          let datum_key =
            Obs_datum_encoding.encode_datum_key_to_string ks.ks_id
              ~table:0 ~key:"" ~column:"" ~timestamp:Int64.min_int
          in it_seek ks it datum_key 0 (String.length datum_key);
      | table ->
          let datum_key =
            Obs_datum_encoding.encode_table_successor_to_string ks.ks_id table
          in
            it_seek ks it datum_key 0 (String.length datum_key); in

  let rec collect_tables it acc =
    jump_to_next_table it;
    if not (IT.valid it) then acc
    else begin
      let k = IT.get_key it in
        if not (Obs_datum_encoding.decode_datum_key
                  ~table_r
                  ~key_buf_r:None ~key_len_r:None
                  ~column_buf_r:None ~column_len_r:None
                  ~timestamp_buf:None
                  k (String.length k)) ||
           Obs_datum_encoding.get_datum_key_keyspace_id k <> ks.ks_id
        then
          (* we have hit the end of the keyspace or the data area *)
          acc
        else begin
          let acc = match find_maybe ks.ks_rev_tables !table_r with
              Some table -> table :: acc
            | None -> acc
          in collect_tables it acc
        end
    end in

  let it = L.iterator ks.ks_db.db in
    detach_ks_op ks (collect_tables it) [] >|= List.sort cmp_table

let table_size_on_disk ks table =
  match find_maybe ks.ks_tables table with
      None -> return 0L
    | Some table ->
        let _from =
          Obs_datum_encoding.encode_datum_key_to_string ks.ks_id
           ~table ~key:"" ~column:"" ~timestamp:Int64.min_int in
        let _to =
          Obs_datum_encoding.encode_datum_key_to_string ks.ks_id
            ~table ~key:"\255\255\255\255\255\255" ~column:"\255\255\255\255\255\255"
            ~timestamp:Int64.zero
        in
          detach_ks_op ks (L.get_approximate_size ks.ks_db.db _from) _to

let compact ks =
  let from_key = Obs_datum_encoding.encode_datum_key_to_string ks.ks_id
                   ~table:0 ~key:"" ~column:"" ~timestamp:Int64.min_int in
  let to_key   = Obs_datum_encoding.encode_datum_key_to_string ks.ks_id
                   ~table:max_int ~key:"" ~column:"" ~timestamp:Int64.max_int
  in
    Lwt_preemptive.detach
      (fun () -> L.compact_range ks.ks_db.db
                   ~from_key:(Some from_key)
                   ~to_key:(Some to_key)) ()

let max_key = String.make 256 '\xFF'

let compact_table ks table ?(from_key = "") ?(to_key=max_key) () =
  match find_maybe ks.ks_tables table with
    | None -> return ()
    | Some table ->
        let from_key = Obs_datum_encoding.encode_datum_key_to_string ks.ks_id
                         ~table:0 ~key:from_key ~column:"" ~timestamp:Int64.min_int in
        let to_key   = Obs_datum_encoding.encode_datum_key_to_string ks.ks_id
                         ~table:max_int ~key:to_key ~column:max_key ~timestamp:Int64.max_int
        in
          Lwt_preemptive.detach
            (fun () -> L.compact_range ks.ks_db.db
                         ~from_key:(Some from_key)
                         ~to_key:(Some to_key)) ()

let key_range_size_on_disk ks ?first ?up_to table =
  match find_maybe ks.ks_tables table with
      None -> return 0L
    | Some table ->
        let _from =
          Obs_datum_encoding.encode_datum_key_to_string ks.ks_id
            ~table ~key:(Option.default "" first) ~column:""
            ~timestamp:Int64.min_int in
        let _to =
          Obs_datum_encoding.encode_datum_key_to_string ks.ks_id
            ~table
            ~key:(Option.default "\255\255\255\255\255\255" up_to)
            ~column:"\255\255\255\255\255\255"
            ~timestamp:Int64.zero
        in
          detach_ks_op ks (L.get_approximate_size ks.ks_db.db _from) _to

let register_new_table_and_add_to_writebatch_aux put ks wb table =
  let last = Hashtbl.fold (fun _ idx m -> max m idx) ks.ks_tables 0 in
  (* TODO: find first free one (if existent) LT last *)
  let table_id = last + 1 in
  let k = Obs_datum_encoding.Keyspace_tables.ks_table_table_key
            ks.ks_name (string_of_table table) in
  let v = string_of_int table_id in
    put wb k v;
    Hashtbl.add ks.ks_tables table table_id;
    Hashtbl.add ks.ks_rev_tables table_id table;
    table_id

let register_new_table_and_add_to_writebatch =
  register_new_table_and_add_to_writebatch_aux L.Batch.put

let register_new_table_and_add_to_writebatch' =
  register_new_table_and_add_to_writebatch_aux
    (fun wb k v ->
       WRITEBATCH.put wb k v;
       WRITEBATCH.need_keyspace_reload wb)

let find_col_watches_and_dirty_key_watches ks table key =
  (* fast path for common case: no watches *)
  match Hashtbl.length ks.ks_watches with
      0 -> None
    | _ ->
      try
        let s, col_watches = Hashtbl.find ks.ks_watches (table, key) in
          DIRTY_FLAGS.iter DIRTY_FLAG.set s;
          if Hashtbl.length col_watches > 0 then Some col_watches
          else None
      with Not_found -> None

let dirty_col_watches col_watches column =
  match col_watches with
      None -> ()
    | Some col_watches ->
        try
          DIRTY_FLAGS.iter DIRTY_FLAG.set (Hashtbl.find col_watches column)
        with Not_found -> ()

let dirty_prefix_watches ks table key =
  (* fast path for common case: no watches *)
  match Hashtbl.length ks.ks_prefix_watches with
      0 -> ()
    | _ ->
        try
          let t = Hashtbl.find ks.ks_prefix_watches table in
          let sets = Obs_ternary.find_prefixes key t in
            List.iter (DIRTY_FLAGS.iter DIRTY_FLAG.set) sets
        with Not_found -> ()

let new_tx_id = let n = ref 1 in (fun () -> incr n; !n)

let rec transaction_aux with_iter_pool ks f =
  match Lwt.get ks.ks_tx_key with
    | None ->
        with_iter_pool ks.ks_db None begin fun ~iter_pool ~repeatable_read ->
          let rec tx =
            {
              tx_id = new_tx_id ();
              added_keys = TM.empty; deleted_keys = TM.empty;
              added = TM.empty; deleted = TM.empty;
              repeatable_read; iter_pool; ks;
              backup_writebatch = lazy (L.Batch.make ());
              backup_writebatch_size = 0;
              outermost_tx = tx;
              tx_locks = M.empty;
              tx_wanted_locks = M.empty;
              dump_buffer = Obs_bytea.create 16;
              tx_notifications = Notif_queue.empty;
              tainted = None; nested_tx_mutex = Lwt_mutex.create ();
              started_at = Unix.gettimeofday ();
            } in
          try_lwt
            ks.ks_curr_txs := CURRENT_TXS.add tx.tx_id tx !(ks.ks_curr_txs);
            lwt y = Lwt.with_value ks.ks_tx_key (Some tx) (fun () -> f tx) in
              commit_outermost_transaction ks tx >>
              return y
          finally
            ks.ks_curr_txs := CURRENT_TXS.remove tx.tx_id !(ks.ks_curr_txs);
            (* release tx_locks *)
            let locks = M.bindings tx.tx_locks in
              Lwt_list.iter_s
                (fun (name, (kind, m)) ->
                   lwt () =
                     Lwt_log.debug_f ~section:locks_section
                       "UNLOCK mutex %s exclusive:%b (tx_id cur:%d outer:%d)"
                       name (kind = `EXCLUSIVE) tx.tx_id tx.outermost_tx.tx_id
                   in MUTEX.unlock m;
                      return_unit)
                locks
        end
    | Some parent_tx ->
        Lwt_mutex.with_lock parent_tx.nested_tx_mutex begin fun () ->
          with_iter_pool
            ks.ks_db (Some parent_tx) begin fun ~iter_pool ~repeatable_read ->
              let tx = { parent_tx with tx_id = new_tx_id (); iter_pool; repeatable_read;
                                        nested_tx_mutex = Lwt_mutex.create (); }
              in
                lwt y = Lwt.with_value ks.ks_tx_key (Some tx) (fun () -> f tx) in
                  (* because we serialize sub-transactions, it's safe to update
                   * this way *)
                  parent_tx.deleted_keys <- tx.deleted_keys;
                  parent_tx.added <- tx.added;
                  parent_tx.deleted <- tx.deleted;
                  parent_tx.added_keys <- tx.added_keys;
                  parent_tx.tx_notifications <- tx.tx_notifications;
                  return y
            end
        end

and commit_outermost_transaction ks tx =
  (* early termination for read-only or NOP txs if:
   * * backup_writebatch has not be forced (i.e., not used for bulk
   *   load)
   * * no columns have been added / deleted *)
  if not (Lazy.lazy_is_val tx.backup_writebatch) &&
     TM.is_empty tx.deleted && TM.is_empty tx.added
  then begin
    let stats = tx.ks.ks_db.load_stats in
      Obs_load_stats.record_transaction stats;
      Notif_queue.iter (notify ks) tx.tx_notifications;
      return_unit
  end

  else begin
    (* normal procedure *)

    (* sync backup writebatch if needed *)
    begin if not (Lazy.lazy_is_val tx.backup_writebatch) then
      return_unit
    else
      let b = Lazy.force tx.backup_writebatch in
        Obs_load_stats.record_writes tx.ks.ks_db.load_stats 1;
        Lwt_preemptive.detach
          (L.Batch.write ~sync:ks.ks_db.fsync ks.ks_db.db) b >>
        reset_iter_pool ks.ks_db
    end >>

    (* write normal data and wait for group commit sync *)
    let datum_key = Obs_bytea.create 13 in
    let timestamp = Int64.of_float (Unix.gettimeofday () *. 1e6) in
    let bytes_written = ref 0 in
    let cols_written = ref 0 in

    let wait_sync =
      WRITEBATCH.perform tx.ks.ks_db.writebatch begin fun b ->
        begin match tx.tainted with
            None -> ()
          | Some flag -> if DIRTY_FLAG.is_set flag then raise Dirty_data
        end;
        TM.iter
          (fun table m ->
             match find_maybe ks.ks_tables table with
                 Some table ->
                   M.iter
                     (fun key s ->
                        dirty_prefix_watches ks table key;
                        let col_watches = find_col_watches_and_dirty_key_watches ks table key in
                          S.iter
                            (fun column ->
                               dirty_col_watches col_watches column;
                               Obs_datum_encoding.encode_datum_key datum_key ks.ks_id
                                 ~table ~key ~column ~timestamp;
                               let len = Obs_bytea.length datum_key in
                                 incr cols_written;
                                 bytes_written := !bytes_written + len;
                                 WRITEBATCH.delete_substring b
                                   (Obs_bytea.unsafe_string datum_key) 0
                                   len)
                            s)
                     m
               | None -> (* unknown table *) ())
          tx.deleted;
        TM.iter
          (fun table m ->
             let table = match find_maybe ks.ks_tables table with
                 Some t -> t
               | None ->
                   (* must add table to keyspace table list *)
                   register_new_table_and_add_to_writebatch' ks b table
             in M.iter
               (fun key m ->
                  dirty_prefix_watches ks table key;
                  let col_watches = find_col_watches_and_dirty_key_watches ks table key in
                    M.iter
                      (fun column c ->
                         dirty_col_watches col_watches column;
                         Obs_datum_encoding.encode_datum_key datum_key ks.ks_id
                           ~table ~key ~column
                           ~timestamp:(match c.timestamp with
                                           No_timestamp -> timestamp
                                         | Timestamp x -> x);
                         let klen = Obs_bytea.length datum_key in
                         let vlen = String.length c.data in
                           incr cols_written;
                           bytes_written := !bytes_written + klen + vlen;
                           WRITEBATCH.put_substring b
                             (Obs_bytea.unsafe_string datum_key) 0 klen
                             c.data 0 vlen)
                      m)
               m)
          tx.added;
      end in
    let stats = tx.ks.ks_db.load_stats in
    lwt () = wait_sync in
      Obs_load_stats.record_transaction stats;
      Obs_load_stats.record_writes stats 1;
      Obs_load_stats.record_bytes_wr stats !bytes_written;
      Obs_load_stats.record_cols_wr stats !cols_written;
      (* we deliver notifications _after_ actual commit
       * (otherwise, new data wouldn't be found if another client
       *  performs a query right away) *)
      Notif_queue.iter (notify tx.ks) tx.tx_notifications;
      return_unit
  end

and notify ks topic =
  let k = { subs_ks = ks.ks_name; subs_topic = topic; } in
  let already_notified = H.create 3 in
    begin try
      let t    = Hashtbl.find ks.ks_db.prefix_subscriptions ks.ks_name in
      let tbls = Obs_ternary.find_prefixes topic !t in
        List.iter
          (fun (_, h) ->
             H.iter
               (fun id (_, pushf) ->
                  if not (H.mem already_notified id) then begin
                    H.add already_notified id ();
                    (* raises if stream closed; we catch for good measure *)
                    (try pushf (Some topic) with _ -> ())
                  end)
               h)
          tbls
    with Not_found -> ()
    end;
    begin try
      let subs = Hashtbl.find ks.ks_db.subscriptions k in
        H.iter
          (fun id (_, pushf) ->
             if not (H.mem already_notified id) then
               (* raises if stream closed; we catch for good measure *)
               (try pushf (Some topic) with _ -> ()))
          subs
    with _ -> () end

let read_committed_transaction ks f =
  transaction_aux
    (fun db parent_tx f -> match parent_tx with
         None -> f ~iter_pool:db.db_iter_pool ~repeatable_read:false
       | Some tx -> f ~iter_pool:tx.iter_pool ~repeatable_read:false)
    ks f

let repeatable_read_transaction ks f =
  transaction_aux
    (fun db parent_tx f -> match parent_tx with
         Some { repeatable_read = true; iter_pool; _} ->
           f ~iter_pool ~repeatable_read:true
       | _ ->
           let access = lazy (L.Snapshot.read_access (L.Snapshot.make ks.ks_db.db)) in
           let pool = Lwt_pool.create 1000 (* FIXME: which limit? *)
                        (fun () -> return (RA.iterator (Lazy.force access)))
           in
             f ~iter_pool:(ref pool) ~repeatable_read:true)
    ks f

let lock_one ks ~shared name =
  match Lwt.get ks.ks_tx_key with
      None -> return_unit
    | Some tx ->
      (* we use tx.outermost_tx.tx_locks instead of tx.tx_locks because tx_locks are
       * always associated to the outermost transaction! *)
      if M.mem name tx.outermost_tx.tx_locks then return_unit
      else
        (* try to get mutex from global (per keyspace-name) map *)
        let mutex =
          let tbl = M.find ks.ks_name ks.ks_db.locks in
            match WeakTbl.get tbl name with
                Some mutex -> mutex
              | None ->
                  (* not found (maybe GCed because no refs left to it), create
                   * a new one *)
                  let mutex = MUTEX.create () in
                    WeakTbl.add tbl name mutex;
                    mutex in

        let kind = if shared then `SHARED else `EXCLUSIVE in

        let rec break_deadlocks () =
          Lwt_unix.sleep ks.ks_db.deadlock_check_period >>
          if !(ks.ks_num_lock_waiters) <= 0 then return_unit
          else begin
            Deadlock_detection.break_deadlocks ks >>
            break_deadlocks ()
          end
        in
          tx.outermost_tx.tx_wanted_locks <- M.add name (kind, mutex) tx.outermost_tx.tx_wanted_locks;
          Lwt_log.debug_f ~section:locks_section
            "LOCK mutex %s exclusive:%b (tx_id cur:%d outer:%d)"
            name (not shared) tx.tx_id tx.outermost_tx.tx_id >>
          begin
            incr ks.ks_num_lock_waiters;
            (* only launch deadlock check thread once --- the 1st one to
             * launch will keep running as long as there are waiters *)
            if !(ks.ks_num_lock_waiters) = 1 then begin
              ignore begin
                try_lwt break_deadlocks ()
                with exn -> Lwt_log.error_f ~section ~exn
                              "Error in deadlock check for keyspace %S (DB: %S)."
                              ks.ks_name ks.ks_db.basedir
              end
            end;
            try_lwt
              MUTEX.lock ~shared ~tx_id:tx.outermost_tx.tx_id mutex
            finally
              tx.outermost_tx.tx_wanted_locks <- M.remove name tx.outermost_tx.tx_wanted_locks;
              decr ks.ks_num_lock_waiters;
              return_unit
          end >>
          return (tx.outermost_tx.tx_locks <- M.add name (kind, mutex) tx.outermost_tx.tx_locks) >>
          Lwt_log.debug_f ~section:locks_section
            "LOCKED mutex %s exclusive:%b (tx_id cur:%d outer:%d)"
            name (not shared) tx.tx_id tx.outermost_tx.tx_id

let lock ks ~shared names =
  Profile("lock", PROF.dummy_table, begin
    Lwt_list.iter_s (lock_one ks ~shared) names
  end)

let remove_watch_if_empty watches table key flag =
  try
    let k = (table, key) in
    let flags, col_watches = Hashtbl.find watches k in
      DIRTY_FLAGS.remove flags flag;
      if DIRTY_FLAGS.is_empty flags && Hashtbl.length col_watches = 0 then
        Hashtbl.remove watches k
  with Not_found -> ()

let setup_flag_key_cleanup watches table key flag =
  Lwt_gc.finalise
    (fun flag -> remove_watch_if_empty watches table key flag; return_unit) flag

let remove_col_watch_if_empty watches table key column flag =
  try
    let k = (table, key) in
    let _, col_watches = Hashtbl.find watches k in
      begin try
        let flags = Hashtbl.find col_watches column in
          DIRTY_FLAGS.remove flags flag;
          if DIRTY_FLAGS.is_empty flags then Hashtbl.remove col_watches column;
      with Not_found -> ()
      end;
      remove_watch_if_empty watches table key flag;
  with Not_found -> ()

let setup_flag_column_cleanup watches table key column flag =
  Lwt_gc.finalise
    (fun flag -> remove_col_watch_if_empty watches table key column flag; return_unit)
    flag

let get_tainted_flag tx =
  match tx.tainted with
      Some w -> w
    | None -> let x = DIRTY_FLAG.make () in
                tx.tainted <- Some x;
                x

let watch_key tx table key =
  match find_maybe tx.ks.ks_tables table with
      None -> ()
    | Some table ->
        let flag = get_tainted_flag tx in
        let flags, _ =
          try
            Hashtbl.find tx.ks.ks_watches (table, key)
          with Not_found ->
            let x = (DIRTY_FLAGS.create 2, Hashtbl.create 2) in
              Hashtbl.add tx.ks.ks_watches (table, key) x;
              x
        in DIRTY_FLAGS.add flags flag;
           setup_flag_key_cleanup tx.ks.ks_watches table key flag

let watch_keys ks table keys =
  Profile("watch_keys", table, begin
    match Lwt.get ks.ks_tx_key with
        None -> return_unit
      | Some tx -> List.iter (watch_key tx table) keys; return_unit
  end)

let remove_prefix_watch_if_empty watches table prefix flag =
  try
    let m = Hashtbl.find watches table in
    let flags = Obs_ternary.find prefix m in
      DIRTY_FLAGS.remove flags flag;
      if DIRTY_FLAGS.is_empty flags then begin
        let m = Obs_ternary.remove prefix m in
          if not (Obs_ternary.is_empty m) then Hashtbl.replace watches table m
          else Hashtbl.remove watches table
      end
  with Not_found -> ()

let setup_prefix_flag_cleanup watches table prefix flag =
  Lwt_gc.finalise
    (fun flag -> remove_prefix_watch_if_empty watches table prefix flag; return_unit)
    flag

let watch_prefix tx table prefix =
  match find_maybe tx.ks.ks_tables table with
      None -> ()
    | Some table ->
        let flag = get_tainted_flag tx in
        let m =
          try
            Hashtbl.find tx.ks.ks_prefix_watches table
          with Not_found ->
            Obs_ternary.empty in
        let flags =
          try
            Obs_ternary.find prefix m
          with Not_found -> DIRTY_FLAGS.create 2
        in
          DIRTY_FLAGS.add flags flag;
          Hashtbl.replace tx.ks.ks_prefix_watches table
            (Obs_ternary.add prefix flags m);
          setup_prefix_flag_cleanup tx.ks.ks_prefix_watches table prefix flag

let watch_prefixes ks table keys =
  Profile("watch_prefixes", table, begin
    match Lwt.get ks.ks_tx_key with
        None -> return_unit
      | Some tx -> List.iter (watch_prefix tx table) keys; return_unit
  end)

let watch_column tx table key column =
  match find_maybe tx.ks.ks_tables table with
      None -> ()
    | Some table ->
        let flag = get_tainted_flag tx in
        let _, col_watches =
          try
            Hashtbl.find tx.ks.ks_watches (table, key)
          with Not_found ->
            let x = (DIRTY_FLAGS.create 2, Hashtbl.create 2) in
              Hashtbl.add tx.ks.ks_watches (table, key) x;
              x in
        let flags =
          try
            Hashtbl.find col_watches column
          with Not_found ->
            let x = DIRTY_FLAGS.create 2 in
              Hashtbl.add col_watches column x;
              x
        in
          DIRTY_FLAGS.add flags flag;
          setup_flag_column_cleanup tx.ks.ks_watches table key column flag

let watch_columns ks table l =
  Profile("watch_columns", table, begin
    match Lwt.get ks.ks_tx_key with
        None -> return_unit
      | Some tx ->
          List.iter (fun (k, cols) -> List.iter (watch_column tx table k) cols) l;
          return_unit
  end)

(* string -> string ref -> int -> bool *)
let is_same_value v buf len =
  String.length v = !len && Obs_string_util.strneq v 0 !buf 0 !len

let is_column_deleted tx table =
  let deleted_col_table = tx.deleted |> TM.find_default M.empty table in
    begin fun ~key_buf ~key_len ~column_buf ~column_len ->
      (* TODO: use substring sets to avoid allocation *)
      if M.is_empty deleted_col_table then
        false
      else begin
        let key =
          if key_len = String.length key_buf then key_buf
          else String.sub key_buf 0 key_len in
        let deleted_cols = M.find_default S.empty key deleted_col_table in
          if S.is_empty deleted_cols then
            false
          else
            let col =
              if column_len = String.length column_buf then column_buf
              else String.sub column_buf 0 column_len
            in S.mem col deleted_cols
      end
    end

(* In [let f = exists_key tx table in ... f key], [f key] returns true iff
 * there's some column with the given key in the table named [table]. *)
let with_exists_key tx table f =
  let datum_key = Obs_bytea.create 13 in
  let buf = ref "" in
  let key_buf = ref "" and key_len = ref 0 in
  let column_buf = ref "" and column_len = ref 0 in
  let key_buf_r = Some key_buf and key_len_r = Some key_len in
  let column_buf_r = Some column_buf and column_len_r = Some column_len in
  let is_column_deleted = is_column_deleted tx table in
  let table_r = ref (-1) in

  let exists_f it = begin fun key ->
    match find_maybe tx.ks.ks_tables table with
        Some table ->
          Obs_datum_encoding.encode_datum_key datum_key tx.ks.ks_id
            ~table ~key ~column:"" ~timestamp:Int64.min_int;
          it_seek tx.ks it (Obs_bytea.unsafe_string datum_key) 0 (Obs_bytea.length datum_key);
          if not (IT.valid it) then
            false
          else begin
            let len = IT.fill_key it buf in
            let ok =
              Obs_datum_encoding.decode_datum_key
                ~table_r ~key_buf_r ~key_len_r
                ~column_buf_r ~column_len_r ~timestamp_buf:None
                !buf len
            in
              if not ok then false
              else begin
                (* verify that it's the same table and key, and the column is not
                 * deleted *)
                !table_r = table &&
                is_same_value key key_buf key_len &&
                not (is_column_deleted ~key_buf:key ~key_len:(String.length key)
                       ~column_buf:!column_buf ~column_len:!column_len)
              end
          end
      | None ->
          (* we couldn't translate the table to a table_id *)
          false
    end
  in
    Lwt_pool.use !(tx.iter_pool) (fun it -> f (exists_f it))

type 'a fold_result =
    Continue
  | Skip_key
  | Continue_with of 'a
  | Skip_key_with of 'a
  | Finish_fold of 'a

(* advance the iterator using the supplied function until we find a new key
 * within the same table, reach the end of the data area or exceed an
 * iteration count *)
let advance_until_next_key ~reverse next it
      ks_id table_id
      ~prev_key_buf ~prev_key_len
      ~table_r ~key_buf ~key_len ~key_buf_r ~key_len_r buf =
  let finished = ref false in
  let n = ref 0 in
  let sign = if reverse then -1 else 1 in
  (* FIXME: constant should be determined based on relative speed of
   * IT.next/prev and IT.seek, which depends on DB size (num cells) *)
  let limit = 25 in
    while !n < limit && not !finished && !table_r = table_id do
      next it;
      if not (IT.valid it) then finished := true
      else begin
        let len = IT.fill_key it buf in
          if not (Obs_datum_encoding.decode_datum_key
                    ~table_r ~key_buf_r ~key_len_r
                    ~column_buf_r:None ~column_len_r:None
                    ~timestamp_buf:None !buf len) ||
             Obs_datum_encoding.get_datum_key_keyspace_id !buf <> ks_id ||
             (sign *
              Obs_string_util.cmp_substrings
                prev_key_buf 0 prev_key_len !key_buf 0 !key_len) < 0
          then
            finished := true
      end;
      incr n;
    done;
    if !n >= limit && not !finished then `Need_seek
    else `Finished

(* fold over cells whose key is in the range
 * { reverse; first = first_key; up_to = up_to_key }
 * with the semantics defined in Obs_data_model
 * *)
let fold_over_data_no_detach it tx table_name f acc ?first_column
      ~reverse ~first_key ~up_to_key =
  let buf = ref "" in
  let table_r = ref (-1) in
  let key_buf = ref "" and key_len = ref 0 in
  let column_buf = ref "" and column_len = ref 0 in
  let key_buf_r = Some key_buf and key_len_r = Some key_len in
  let column_buf_r = Some column_buf and column_len_r = Some column_len in
  let timestamp_buf = Obs_datum_encoding.make_timestamp_buf () in
  let some_timestamp_buf = Some timestamp_buf in
  let next_key_buf = ref "" and next_key_len = ref 0 in
  let next_key_buf_r = Some next_key_buf and next_key_len_r = Some next_key_len in

  let past_limit = match reverse, up_to_key with
      _, None -> (fun () -> false)
    | false, Some k -> (* normal *)
        (fun () ->
           Obs_string_util.cmp_substrings
             !key_buf 0 !key_len
             k 0 (String.length k) >= 0)
    | true, Some k -> (* reverse *)
        (fun () ->
           Obs_string_util.cmp_substrings
             !key_buf 0 !key_len
             k 0 (String.length k) < 0) in

  let next_key () =
    let s = String.create (!key_len + 1) in
      String.blit !key_buf 0 s 0 !key_len;
      s.[!key_len] <- '\000';
      s in

  let datum_key_buf = Obs_bytea.create 13 in
  let table_id = ref (-2) in

  let rec do_fold_over_data acc =
    if not (IT.valid it) then
      acc
    else begin
      let len = IT.fill_key it buf in
        (* try to decode datum key, check if it's the same KS *)
        if not (Obs_datum_encoding.decode_datum_key
                  ~table_r
                  ~key_buf_r ~key_len_r
                  ~column_buf_r ~column_len_r
                  ~timestamp_buf:some_timestamp_buf
                  !buf len) ||
           Obs_datum_encoding.get_datum_key_keyspace_id !buf <> tx.ks.ks_id
        then
          (* we have hit the end of the keyspace or the data area *)
          acc
        else begin
          (* check that we're still in the table *)
          if !table_r <> !table_id then
            acc
          (* check if we're past the limit *)
          else if past_limit () then
            acc
          else begin
            let r = f acc it ~key_buf:!key_buf ~key_len:!key_len
                     ~column_buf:!column_buf ~column_len:!column_len
                     ~timestamp_buf
            in
              (* seeking to next datum/key/etc *)
              begin match r with
                  Continue | Continue_with _ when not reverse -> it_next tx.ks it
                | Continue | Continue_with _ (* reverse *) -> it_prev tx.ks it
                | Skip_key | Skip_key_with _ when not reverse -> begin
                    (* we first move with it_next for a while, since it's much
                     * faster than it_seek *)
                    match advance_until_next_key
                            ~reverse:false
                            (it_next tx.ks) it tx.ks.ks_id !table_id
                            ~prev_key_buf:!key_buf ~prev_key_len:!key_len
                            ~table_r
                            ~key_buf:next_key_buf ~key_len:next_key_len
                            ~key_buf_r:next_key_buf_r ~key_len_r:next_key_len_r buf
                    with
                        `Finished -> ()
                      | `Need_seek ->
                        Obs_datum_encoding.encode_datum_key datum_key_buf tx.ks.ks_id
                          ~table:!table_id ~key:(next_key ())
                          ~column:"" ~timestamp:Int64.min_int;
                        it_seek tx.ks it
                          (Obs_bytea.unsafe_string datum_key_buf) 0
                          (Obs_bytea.length datum_key_buf)
                  end
                | Skip_key | Skip_key_with _ (* when reverse *) -> begin
                    match advance_until_next_key
                            ~reverse:true
                            (it_prev tx.ks) it tx.ks.ks_id !table_id
                            ~prev_key_buf:!key_buf ~prev_key_len:!key_len
                            ~table_r
                            ~key_buf:next_key_buf ~key_len:next_key_len
                            ~key_buf_r:next_key_buf_r ~key_len_r:next_key_len_r buf
                    with
                        `Finished -> ()
                      | `Need_seek ->
                          (* we jump to the first datum for the current key, then go
                           * one back *)
                          Obs_datum_encoding.encode_datum_key datum_key_buf tx.ks.ks_id
                            ~table:!table_id ~key:(String.sub !key_buf 0 !key_len)
                            ~column:"" ~timestamp:Int64.max_int;
                          it_seek tx.ks it
                            (Obs_bytea.unsafe_string datum_key_buf) 0
                            (Obs_bytea.length datum_key_buf);
                          if IT.valid it then it_prev tx.ks it
                  end
                | Finish_fold _ -> ()
              end;
              match r with
                  Continue | Skip_key -> do_fold_over_data acc
                | Continue_with x | Skip_key_with x -> do_fold_over_data x
                | Finish_fold x -> x
          end
      end
    end

  in match find_maybe tx.ks.ks_tables table_name with
      Some table ->
        table_id := table;
        (* jump to first entry *)
        if not reverse then begin
          let first_datum_key =
            Obs_datum_encoding.encode_datum_key_to_string tx.ks.ks_id ~table
              ~key:(Option.default "" first_key)
              ~column:(Option.default "" first_column)
              ~timestamp:Int64.min_int
          in
            it_seek tx.ks it first_datum_key 0 (String.length first_datum_key);
        end else begin
          match first_key with
              None ->
                (* we go to the first datum of the next table, then back *)
                let datum_key =
                  Obs_datum_encoding.encode_datum_key_to_string tx.ks.ks_id
                    ~table:(table + 1)
                    ~key:"" ~column:"" ~timestamp:Int64.min_int
                in
                  it_seek tx.ks it datum_key 0 (String.length datum_key);
                  if IT.valid it then it_prev tx.ks it
            | Some k ->
                (* we go to the datum for the key+col, then back (it's exclusive) *)
                let datum_key =
                  Obs_datum_encoding.encode_datum_key_to_string tx.ks.ks_id
                    ~table
                    ~key:k ~column:(Option.default "" first_column)
                    ~timestamp:Int64.min_int
                in
                  it_seek tx.ks it datum_key 0 (String.length datum_key);
                  if IT.valid it then it_prev tx.ks it
        end;
        do_fold_over_data acc
    | None -> (* unknown table *) acc

let fold_over_data_no_detach = fold_over_data_no_detach

let fold_over_data tx table f ?first_column acc ~reverse ~first_key ~up_to_key =
  Lwt_pool.use !(tx.iter_pool)
    (fun it ->
       detach_ks_op tx.ks
         (fun () ->
            fold_over_data_no_detach it tx table f acc ?first_column
                 ~reverse ~first_key ~up_to_key)
         ())

let expand_key_range = function
    `Discrete _ | `Continuous _ as x -> x
  | `All -> `Continuous { first = None; up_to = None; reverse = false; }

let get_keys_aux init_f map_f fold_f tx table ?(max_keys = max_int) = function
    `Discrete l ->
      with_exists_key tx table
        (fun exists_key ->
           detach_ks_op tx.ks
             (fun () ->
                let s = S.of_list l in
                let s = S.diff s (TM.find_default S.empty table tx.deleted_keys) in
                let s =
                  S.filter
                    (fun k ->
                       S.mem k (TM.find_default S.empty table tx.added_keys) ||
                       exists_key k)
                    s
                in map_f s)
             ())

  | `Continuous { first; up_to; reverse; } ->
      (* we recover all the keys added in the transaction *)
      let s = TM.find_default S.empty table tx.added_keys in
      let s =
        let first, up_to = if reverse then (up_to, first) else (first, up_to) in
          S.subset ?first ?up_to s in
      (* now s contains the added keys in the wanted range *)

      let is_key_deleted =
        let s = TM.find_default S.empty table tx.deleted_keys in
          if S.is_empty s then
            (fun buf len -> false)
          else
            (fun buf len -> S.mem (String.sub buf 0 len) s) in

      let is_column_deleted = is_column_deleted tx table in
      let keys_on_disk_kept = ref 0 in

      let fold_datum acc it
            ~key_buf ~key_len
            ~column_buf ~column_len ~timestamp_buf =
        if !keys_on_disk_kept >= max_keys then
          Finish_fold acc
        else begin
          (* check if the key is deleted *)
          if is_key_deleted key_buf key_len then
            Continue
          (* check if the column has been deleted *)
          else if is_column_deleted ~key_buf ~key_len ~column_buf ~column_len then
            Continue
          (* if neither the key nor the column were deleted *)
          else begin
            incr keys_on_disk_kept;
            Obs_load_stats.record_bytes_rd tx.ks.ks_db.load_stats key_len;
            Obs_load_stats.record_cols_rd tx.ks.ks_db.load_stats 1;
            Skip_key_with (fold_f acc key_buf key_len);
          end
        end
      in
        fold_over_data tx table fold_datum (init_f s)
          ~reverse ~first_key:first ~up_to_key:up_to

let get_keys tx table ?(max_keys = max_int) range =
  let range = expand_key_range range in
  lwt keys_in_lexicographic_order =
    get_keys_aux
      (fun s -> s)
      (fun s -> s)
      (fun s key_buf key_len -> S.add (String.sub key_buf 0 key_len) s)
      tx table ~max_keys range >|= S.to_list in
  let all_keys_in_wanted_order =
    match range with
        `Continuous { reverse = true; } -> List.rev keys_in_lexicographic_order
      | _ -> keys_in_lexicographic_order
  in return (List.take max_keys all_keys_in_wanted_order)

let exist_keys tx table keys =
  with_exists_key tx table
    (fun exists_key ->
       detach_ks_op tx.ks
         (fun keys ->
            List.map
              (fun key ->
                 S.mem key (TM.find_default S.empty table tx.added_keys) ||
                 (not (S.mem key (TM.find_default S.empty table tx.deleted_keys)) &&
                  exists_key key))
              keys)
         keys)

let exists_key tx table key =
  short_request true
    (fun () ->
       exist_keys tx table [key] >>= function
         | true :: _ -> return true
         | _ -> return false)

let count_keys tx table range =
  let range = expand_key_range range in
  let s = ref S.empty in
  get_keys_aux
    (fun _s -> s := _s; S.cardinal _s)
    (fun s -> S.cardinal s)
    (fun n key_buf key_len ->
       if not (S.is_empty !s) && S.mem (String.sub key_buf 0 key_len) !s then n
       else (n + 1))
    tx table ~max_keys:max_int range >|= Int64.of_int

let rec rev_append l = function
    a::b::c::d::tl -> rev_append (d :: c :: b :: a :: l) tl
  | x :: tl -> rev_append (x :: l) tl
  | [] -> l

let rev_merge_rev cmp l1 l2 =
  let rec do_rev_merge_rev cmp acc l1 l2 =
    match l1, l2 with
        [], [] -> acc
      | [], x :: tl | x :: tl, [] -> do_rev_merge_rev cmp (x :: acc) [] tl
      | x1 :: tl1, x2 :: tl2 ->
          match cmp x1 x2 with
              n when n > 0 -> do_rev_merge_rev cmp (x1 :: acc) tl1 l2
            | n when n < 0 -> do_rev_merge_rev cmp (x2 :: acc) l1 tl2
            | _ -> do_rev_merge_rev cmp (x2 :: acc) tl1 tl2
  in do_rev_merge_rev cmp [] l1 l2

let rev l = rev_append [] l

let rev_merge cmp l1 l2 =
  let rec do_merge cmp acc l1 l2 =
    match l1, l2 with
        [], x | x, [] -> rev_append acc x
      | x1 :: tl1, x2 :: tl2 ->
          match cmp x1 x2 with
              n when n < 0 -> do_merge cmp (x1 :: acc) tl1 l2
            | n when n > 0 -> do_merge cmp (x2 :: acc) l1 tl2
            | _ -> do_merge cmp (x2 :: acc) tl1 tl2
  in do_merge cmp [] l1 l2

let filter_map_rev_merge cmp map merge ~limit l1 l2 =

  let rec loop_fmm cmp f g acc l1 l2 = function
      n when n > 0 -> begin
        match l1, l2 with
            [], [] -> acc
          | [], x :: tl | x :: tl, [] ->
              (match f x with None -> loop_fmm cmp f g acc [] tl n
                 | Some y -> loop_fmm cmp f g (y :: acc) [] tl (n-1))
          | x1 :: tl1, x2 :: tl2 -> match cmp x1 x2 with
                m when m < 0 ->
                  (match f x1 with None -> loop_fmm cmp f g acc tl1 l2 n
                     | Some y -> loop_fmm cmp f g (y :: acc) tl1 l2 (n-1))
              | m when m > 0 ->
                  (match f x2 with None -> loop_fmm cmp f g acc l1 tl2 n
                     | Some y -> loop_fmm cmp f g (y :: acc) l1 tl2 (n-1))
              | _ ->
                  (match f (g x1 x2) with None -> loop_fmm cmp f g acc tl1 tl2 n
                     | Some y -> loop_fmm cmp f g (y :: acc) tl1 tl2 (n-1))
      end
    | _ -> acc

  in loop_fmm cmp map merge [] l1 l2 limit

let rev_filter_map f l =
  let rec do_rev_filter_map f acc = function
      [] -> acc
    | x :: tl -> match f x with
          Some y -> do_rev_filter_map f (y :: acc) tl
        | None -> do_rev_filter_map f acc tl
  in do_rev_filter_map f [] l

let simple_column_range_selector = function
  | `Discrete l ->
      if List.length l < 5 then (* TODO: determine threshold *)
        (fun ~buf ~len ->
           List.exists
             (fun s ->
                Obs_string_util.cmp_substrings s 0 (String.length s) buf 0 len = 0)
             l)
      else begin
        let s = S.of_list l in
          (fun ~buf ~len ->
             let c =
               if len = String.length buf then buf
               else String.sub buf 0 len
             in S.mem c s)
      end
  | `Continuous { first; up_to; reverse; } ->
      let first, up_to = if reverse then (up_to, first) else (first, up_to) in
      let cmp_first = match first with
          None -> (fun ~buf ~len -> true)
        | Some x ->
            (fun ~buf ~len ->
               Obs_string_util.cmp_substrings buf 0 len x 0 (String.length x) >= 0) in
      let cmp_up_to = match up_to with
          None -> (fun ~buf ~len -> true)
        | Some x ->
            (fun ~buf ~len ->
               Obs_string_util.cmp_substrings buf 0 len x 0 (String.length x) < 0)
      in (fun ~buf ~len -> cmp_first ~buf ~len && cmp_up_to ~buf ~len)

let column_range_selector = function
    `All -> (fun ~buf ~len -> true)
  | `Union [] -> (fun ~buf ~len -> false)
  | `Union [x] -> simple_column_range_selector x
  | (`Discrete _ | `Continuous _) as x -> simple_column_range_selector x
  | `Union l ->
        let fs = List.map simple_column_range_selector l in
          (fun ~buf ~len -> List.exists (fun f -> f ~buf ~len) fs)

let columns_needed_for_predicate = function
    None -> S.empty
  | Some (Satisfy_any preds) ->
      List.fold_left
        (fun s (Satisfy_all preds) ->
           List.fold_left
             (fun s pred -> match pred with
                  Column_val (col, _) -> S.add col s)
             s preds)
        S.empty preds

let column_range_selector_for_predicate = function
    None -> (fun ~buf ~len -> false)
  | Some _ as x ->
      simple_column_range_selector
        (`Discrete (S.to_list (columns_needed_for_predicate x)))

let scmp = Obs_string_util.compare

let row_predicate_func = function
    None -> (fun _ -> true)
  | Some pred ->
      let eval_col_val_pred = function
          EQ x -> (fun v -> scmp v x = 0)
        | LT x -> (fun v -> scmp v x < 0)
        | GT x -> (fun v -> scmp v x > 0)
        | LE x -> (fun v -> scmp v x <= 0)
        | GE x -> (fun v -> scmp v x >= 0)
        | Between (x, true, y, true) -> (fun v -> scmp v x >= 0 && scmp v y <= 0)
        | Between (x, false, y, true) -> (fun v -> scmp v x > 0 && scmp v y <= 0)
        | Between (x, true, y, false) -> (fun v -> scmp v x >= 0 && scmp v y < 0)
        | Between (x, false, y, false) -> (fun v -> scmp v x > 0 && scmp v y < 0)
        | Any -> (fun _ -> true) in
      let eval_simple = function
        | Column_val (name, rel) ->
            let f = eval_col_val_pred rel in
              (fun cols ->
                 try f (List.find (fun c -> c.name = name) cols).data
                 with Not_found -> false) in
      let eval_and eval (Satisfy_all preds) =
        let fs = List.map eval preds in
          (fun cols -> List.for_all (fun f -> f cols) fs) in
      let eval_or eval (Satisfy_any preds) =
        let fs = List.map eval preds in
          (fun cols -> List.exists (fun f -> f cols) fs)
      in eval_or (eval_and eval_simple) pred

(* return the ?first_column to give to fold_over_data based on the wanted
 * predicate columns and column range *)
let rec column_range_first_column ~reverse ~pred_columns_wanted_from_disk
      (column_range : column_range) : string option =
  let pick = if reverse then max else min in
  let bound =
    match column_range with
        `Discrete (c :: cols) ->
          Some (List.fold_left (fun c1 c2 -> pick c1 c2) c cols)
      | `Discrete [] -> None
      | `All -> None
      | `Continuous { first; up_to; reverse = col_rev; } ->
          begin
            match reverse, col_rev with
                false, false -> first
              | false, true -> up_to
              | true, false -> up_to
              | true, true -> first
          end
      | `Union r ->
          match
            List.map
              (fun r ->
                 column_range_first_column
                   ~reverse ~pred_columns_wanted_from_disk
                   (r :> column_range))
              r
          with
            | [] | None :: _ -> None
            | (Some _ as fst_col) :: fst_cols ->
                List.fold_left
                  (fun prev v -> match prev, v with
                       None, _ | _, None -> None
                     | Some prev, Some v -> Some (pick prev v))
                  fst_col fst_cols
  in
    if S.is_empty pred_columns_wanted_from_disk then begin
      if not reverse then bound
      else Option.map (fun s -> s ^ "\x00") bound
    end else match reverse, bound with
        _, None -> None
      | false, Some v ->
          Some (min v (S.min_elt pred_columns_wanted_from_disk))
      | true, Some v ->
          Some (max v (S.max_elt pred_columns_wanted_from_disk) ^ "\x00")

let get_slice_aux_discrete
      postproc_keydata get_keydata_key ~keep_columnless_keys
      tx table
      ~max_keys ~max_columns ~decode_timestamps
      key_range ?predicate column_range =
  let column_selected = column_range_selector column_range in
  let is_column_deleted = is_column_deleted tx table in
  let column_needed_for_predicate = column_range_selector_for_predicate predicate in
  let eval_predicate = row_predicate_func predicate in
  let l = key_range in
  let l =
    List.filter
      (fun k -> not (S.mem k (TM.find_default S.empty table tx.deleted_keys)))
      (List.sort String.compare l) in
  let reverse = match column_range with
      `Union [`Continuous { reverse; _ }] | `Continuous { reverse; _ } -> reverse
    | `Discrete _ | `Union _ | `All -> false in
  let columns_needed_for_predicate = columns_needed_for_predicate predicate in

  let fold_over_keys it (key_data_list, keys_so_far) key =
    if keys_so_far >= max_keys then (key_data_list, keys_so_far)
    else
      let columns_selected = ref 0 in

      let fold_datum (rev_cols, rev_predicate_cols, missing_pred_cols) it
            ~key_buf ~key_len ~column_buf ~column_len
            ~timestamp_buf =
        (* must skip deleted columns *)
        if is_column_deleted
             ~key_buf:key ~key_len:(String.length key)
             ~column_buf ~column_len then
          Continue
        else begin
          let selected = column_selected column_buf column_len in
          let needed_for_pred =
            column_needed_for_predicate column_buf column_len
          in
            (* also skip columns not selected + not needed for predicate *)
            if not selected && not needed_for_pred then
              Continue
            else begin
              let data = IT.get_value it in
              let name = String.sub column_buf 0 column_len in
              let timestamp = match decode_timestamps with
                  false -> No_timestamp
                | true -> Timestamp (Obs_datum_encoding.decode_timestamp timestamp_buf) in
              let col = { name; data; timestamp; } in
                let rev_cols =
                  (* we must check against if we have enough cols,
                   * because we could be collecting pred cols only
                   * by now *)
                  if selected && !columns_selected < max_columns then begin
                    incr columns_selected;
                    col :: rev_cols
                  end else rev_cols in
                let rev_predicate_cols, missing_pred_cols =
                  (* we're careful not to overwrite the in-tx pred_col
                  * value with the one from disk, so we do the following
                  * instead of just   if needed_for_pred  *)
                  if not (S.mem name missing_pred_cols) then
                    (rev_predicate_cols, missing_pred_cols)
                  else (col :: rev_predicate_cols, S.remove name missing_pred_cols)
                in
                  (* only early exit if got all the columns
                   * needed to evaluate the predicate *)
                  if !columns_selected >= max_columns && S.is_empty missing_pred_cols then
                    Finish_fold (rev_cols, rev_predicate_cols, missing_pred_cols)
                  else Continue_with (rev_cols, rev_predicate_cols, missing_pred_cols)
            end
        end in

      let rev_cols1, rev_pred_cols1, _ =
        let first_key, up_to_key =
          if reverse then
            (Some (key ^ "\000"), Some key)
          else
            (Some key, Some (key ^ "\000")) in
        (* we take the columns needed for the predicate directly from the
         * tx data and inject it them into fold_over_data *)
        let cols_in_mem_map =
          TM.find_default M.empty table tx.added |>
          M.find_default M.empty key in
        let pred_cols_in_mem, pred_cols_in_mem_set =
          M.fold
            (fun name col ((l, s) as acc) ->
               if column_needed_for_predicate name (String.length name) then
                 (col :: l, S.add name s)
               else acc)
            cols_in_mem_map
            ([], S.empty) in
        let pred_columns_wanted_from_disk =
          S.diff columns_needed_for_predicate pred_cols_in_mem_set
        in
          fold_over_data_no_detach it tx table fold_datum
             ([], pred_cols_in_mem, pred_columns_wanted_from_disk)
             ~reverse ~first_key ~up_to_key
             ?first_column:(column_range_first_column
                              ~reverse
                              ~pred_columns_wanted_from_disk
                              column_range) in

      let rev_cols2 =
        M.fold
          (fun colname col cols ->
             let len = String.length colname in
             if not (column_selected colname len) then cols
             else col :: cols)
          (tx.added |>
           TM.find_default M.empty table |> M.find_default M.empty key)
          [] in

      (* rev_cols2 is G-to-S, want S-to-G if ~reverse *)
      let rev_cols2 = if reverse then rev rev_cols2 else rev_cols2 in

      let cmp_cols =
        if reverse then
          (fun c1 c2 -> String.compare c2.name c1.name)
        else
          (fun c1 c2 -> String.compare c1.name c2.name) in

      let pred_cols = rev_pred_cols1 in
        (* now eval predicate *)
        if eval_predicate pred_cols then begin
          let cols = rev (rev_merge_rev cmp_cols rev_cols1 rev_cols2) in

            match postproc_keydata ~guaranteed_cols_ok:false (key, cols) with
              None -> (key_data_list, keys_so_far)
            | Some x -> (x :: key_data_list, keys_so_far + 1)
        end else begin
          (key_data_list, keys_so_far)
        end in

  lwt key_data_list, _ =
    Lwt_pool.use !(tx.iter_pool)
      (fun it -> detach_ks_op tx.ks (List.fold_left (fold_over_keys it) ([], 0)) l) in
  let last_key = match key_data_list with
      x :: _ -> Some (get_keydata_key x)
    | [] -> None
  in return (last_key, rev key_data_list)

let get_slice_aux_continuous_no_predicate
      postproc_keydata get_keydata_key ~keep_columnless_keys
      tx table
      ~max_keys
      ~max_columns
      ~decode_timestamps
      { first; up_to; reverse; } column_range =
  let column_selected = column_range_selector column_range in
  let is_column_deleted = is_column_deleted tx table in

  let first_pass = ref true in
  let keys_so_far = ref 0 in
  let prev_key = Obs_bytea.create 13 in
  let cols_in_this_key = ref 0 in
  let cols_kept = ref 0 in

  let fold_datum ((key_data_list, key_data) as acc)
        it ~key_buf ~key_len ~column_buf ~column_len ~timestamp_buf =
    let ((key_data_list, key_data) as acc') =
      if Obs_string_util.cmp_substrings
           (Obs_bytea.unsafe_string prev_key) 0 (Obs_bytea.length prev_key)
           key_buf 0 key_len = 0
      then
        acc
      else begin
        (* new key, increment count and copy the key to prev_key *)
          cols_kept := 0;
          cols_in_this_key := 0;
          let acc' =
            match key_data with
              _ :: _ ->
                incr keys_so_far;
                ((Obs_bytea.contents prev_key, key_data) :: key_data_list, [])
            | [] ->
                if not !first_pass && keep_columnless_keys then begin
                  incr keys_so_far;
                  ((Obs_bytea.contents prev_key, key_data) :: key_data_list, [])
                end else acc
          in
            Obs_bytea.clear prev_key;
            Obs_bytea.add_substring prev_key key_buf 0 key_len;
            acc'
      end

    in
      first_pass := false;
      incr cols_in_this_key;
      (* early termination w/o iterating over further keys if we
       * already have enough  *)
      if !keys_so_far >= max_keys then
        Finish_fold acc'
      (* see if we already have enough columns for this key*)
      else if !cols_kept >= max_columns then begin
        (* seeking is very expensive, so we only do it when it looks
         * like the key has got a lot of columns *)
        if !cols_in_this_key - max_columns < 50 then (* FIXME: determine constant *)
          (if acc == acc' then Continue else Continue_with acc')
        else
          (if acc == acc' then Skip_key else Skip_key_with acc')
      end else if not (column_selected column_buf column_len) then begin
        (* skip column *)
        (if acc == acc' then Continue else Continue_with acc')
      end else if is_column_deleted ~key_buf ~key_len ~column_buf ~column_len then
        (if acc == acc' then Continue else Continue_with acc')
      else begin
        let () = incr cols_kept in
        let data = IT.get_value it in
        let col = String.sub column_buf 0 column_len in
        let timestamp = match decode_timestamps with
            false -> No_timestamp
          | true -> Timestamp (Obs_datum_encoding.decode_timestamp timestamp_buf) in
        let col_data = { name = col; data; timestamp; } in

        let key_data = col_data :: key_data in
        let acc = (key_data_list, key_data) in
          (* if we're in the last key, and have enough columns, finish *)
          if !keys_so_far >= max_keys - 1 && !cols_kept >= max_columns then
            Finish_fold acc
          else
            Continue_with acc
      end
  in

  lwt rev_key_data_list1 =
    lwt l1, d1 =
      fold_over_data tx table fold_datum ([], [])
        ~reverse ~first_key:first ~up_to_key:up_to
    in
      if !keys_so_far >= max_keys then return l1
      else match d1 with
          [] when not !first_pass && keep_columnless_keys ->
            return ((Obs_bytea.contents prev_key, d1) :: l1)
        | [] -> return l1
        | cols -> return ((Obs_bytea.contents prev_key, cols) :: l1) in

  let rev_key_data_list2 =
    M.fold
      (fun key key_data_in_mem l ->
         let cols =
           M.fold
             (fun colname col l ->
                if column_selected colname (String.length colname) then col :: l
                else l)
             key_data_in_mem
             []
         in (key, if reverse then rev cols else cols) :: l)
      (let first, up_to =
         if reverse then (up_to, first) else (first, up_to)
       in M.submap ?first ?up_to (TM.find_default M.empty table tx.added))
      []

  in
    match rev_key_data_list2 with
        [] -> (* fast path for common case with empty in-tx data *)
          let last_key = match rev_key_data_list1 with
              (k, _) :: _ -> Some k
            | [] -> None in
          let postproc keydata =
            postproc_keydata ~guaranteed_cols_ok:true keydata
          in return (last_key, rev_filter_map postproc rev_key_data_list1)

      | rev_key_data_list2 ->
          (* if the key range was reverse,
           * rev_key_data_list1 : (key * column list) list
           * holds the keys in normal order (smaller to greater),
           * otherwise in reverse order (greater to smaller).
           * rev_key_data_list2 is always in reverse order.
           * *)

          let key_data_list1 = rev rev_key_data_list1 in
          let key_data_list2 =
            if not reverse then rev rev_key_data_list2
            else rev_key_data_list2 in

          (* now both are in the desired order *)

          let cmp_keys =
            if reverse then
              (fun (k1, _) (k2, _) -> - String.compare k1 k2)
            else
              (fun (k1, _) (k2, _) -> String.compare k1 k2) in

          let cmp_cols c1 c2 = String.compare c1.name c2.name in

          let merge =
            if reverse then
              (* both are S-to-G *)
              (fun cols1 cols2 -> rev (rev_merge cmp_cols cols1 cols2))
            else (* both are G-to-S *)
              (fun cols1 cols2 -> rev (rev_merge_rev cmp_cols cols1 cols2)) in

          let rev_key_data_list =
            filter_map_rev_merge
              cmp_keys
              (postproc_keydata ~guaranteed_cols_ok:false)
              (fun (k, rev_cols1) (_, rev_cols2) ->
                 let cols = merge rev_cols1 rev_cols2 in
                   (k, cols))
              ~limit:max_keys key_data_list1 key_data_list2 in

          let last_key = match rev_key_data_list with
              x :: _ -> Some (get_keydata_key x)
            | [] -> None
          in return (last_key, rev rev_key_data_list)

let get_slice_aux_continuous_with_predicate
      postproc_keydata get_keydata_key ~keep_columnless_keys
      tx table
      ~max_keys
      ~max_columns
      ~decode_timestamps
      { first; up_to; reverse; } ~predicate column_range =
  let predicate = Some predicate in
  let column_selected = column_range_selector column_range in
  let is_column_deleted = is_column_deleted tx table in
  let column_needed_for_predicate = column_range_selector_for_predicate predicate in
  let eval_predicate = row_predicate_func predicate in

  let columns_needed_for_predicate = columns_needed_for_predicate predicate in

  let first_pass = ref true in
  let keys_so_far = ref 0 in
  let prev_key = Obs_bytea.create 13 in
  let cols_in_this_key = ref 0 in
  let cols_kept = ref 0 in

  let fold_datum ((key_data_list, key_data, pred_cols, missing_pred_cols) as acc)
        it ~key_buf ~key_len ~column_buf ~column_len ~timestamp_buf =
    let ((key_data_list, key_data, pred_cols, missing_pred_cols) as acc') =
      if Obs_string_util.cmp_substrings
           (Obs_bytea.unsafe_string prev_key) 0 (Obs_bytea.length prev_key)
           key_buf 0 key_len = 0
      then
        acc
      else begin
        (* new key, increment count and copy the key to prev_key *)
          cols_kept := 0;
          cols_in_this_key := 0;
          (* we grab the pred_cols and missing_pred_cols for the new key
          * directly from tx data *)
          let new_key = String.sub key_buf 0 key_len in
          let cols_in_mem_map =
            TM.find_default M.empty table tx.added |>
            M.find_default M.empty new_key in
          let pred_cols_in_mem, pred_cols_in_mem_set =
            M.fold
              (fun colname col ((l, s) as acc) ->
                 if column_needed_for_predicate colname (String.length colname) then
                   (col :: l, S.add colname s)
                 else acc)
              cols_in_mem_map
              ([], S.empty) in
          let missing_pred_cols =
            S.diff columns_needed_for_predicate pred_cols_in_mem_set in
          let acc' =
            match key_data with
              _ :: _ when eval_predicate pred_cols ->
                incr keys_so_far;
                ((Obs_bytea.contents prev_key, key_data) :: key_data_list,
                 [], pred_cols_in_mem, missing_pred_cols)
            | _ :: _ -> (key_data_list, [], pred_cols_in_mem, missing_pred_cols)
            | [] ->
                if not !first_pass && keep_columnless_keys &&
                   eval_predicate pred_cols then begin
                  incr keys_so_far;
                  ((Obs_bytea.contents prev_key, key_data) :: key_data_list,
                   [], pred_cols_in_mem, missing_pred_cols)
                end else (key_data_list, [], pred_cols_in_mem, missing_pred_cols)
          in
            Obs_bytea.clear prev_key;
            Obs_bytea.add_substring prev_key key_buf 0 key_len;
            acc'
      end

    in
      first_pass := false;
      incr cols_in_this_key;
      (* early termination w/o iterating over further keys if we
       * already have enough  *)
      if !keys_so_far >= max_keys then
        Finish_fold acc'
      (* see if we already have enough columns for this key*)
      else if !cols_kept >= max_columns && S.is_empty missing_pred_cols then begin
        (* seeking is very expensive, so we only do it when it looks
         * like the key has got a lot of columns *)
        if !cols_in_this_key - max_columns < 50 then (* FIXME: determine constant *)
          (if acc == acc' then Continue else Continue_with acc')
        else
          (if acc == acc' then Skip_key else Skip_key_with acc')
      end else if is_column_deleted ~key_buf ~key_len ~column_buf ~column_len then
        (if acc == acc' then Continue else Continue_with acc')
      else begin
        let selected = column_selected column_buf column_len in
        let needed_for_pred = column_needed_for_predicate column_buf column_len in
          if not selected && not needed_for_pred then begin
            (* skip column *)
            if acc == acc' then Continue else Continue_with acc'
          end else begin
            let data = IT.get_value it in
            let name = String.sub column_buf 0 column_len in
            let timestamp = match decode_timestamps with
                false -> No_timestamp
              | true -> Timestamp (Obs_datum_encoding.decode_timestamp timestamp_buf) in
            let col_data = { name; data; timestamp; } in

            let key_data =
              (* we must check against if we have enough cols, because we
               * could be collecting pred cols only by now *)
              if not selected || !cols_kept >= max_columns then key_data
              else begin
                incr cols_kept;
                col_data :: key_data
              end in
            let pred_cols, missing_pred_cols =
              if not (S.mem name missing_pred_cols) then pred_cols, missing_pred_cols
              else (col_data :: pred_cols, S.remove name missing_pred_cols) in
            let acc = (key_data_list, key_data, pred_cols, missing_pred_cols) in
              (* if we're in the last key, and have enough columns, finish *)
              (* only if we have all the cols we need for the predicate *)
              if !keys_so_far >= max_keys - 1 && !cols_kept >= max_columns &&
                 S.is_empty missing_pred_cols
              then
                Finish_fold acc
              else
                Continue_with acc
          end
      end
  in

  lwt rev_key_data_list1 =
    lwt l1, d1, pred_cols, _ =
      fold_over_data tx table fold_datum ([], [], [], S.empty)
        ~reverse ~first_key:first ~up_to_key:up_to
    in
      if !keys_so_far >= max_keys then return l1
      else begin
        (* take predicate columns from tx data and add them to pred_cols *)
        let last_key = Obs_bytea.contents prev_key in
        let pred_cols =
          let m = TM.find_default M.empty table tx.added |>
                  M.find_default M.empty last_key
          in
            M.fold
              (fun colname col l ->
                 if column_needed_for_predicate colname (String.length colname) then
                   col :: l
                 else l)
              m
              pred_cols
        in
          match d1 with
            [] when not !first_pass && keep_columnless_keys && eval_predicate pred_cols ->
              return ((last_key, d1) :: l1)
          | [] -> return l1
          | cols when eval_predicate pred_cols ->
              return ((last_key, cols) :: l1)
          | _ -> return l1
      end in

  let rev_key_data_list2 =
    M.fold
      (fun key key_data_in_mem l ->
         let cols, pred_cols =
           M.fold
             (fun colname col ((cols, pred_cols) as acc) ->
                let len = String.length colname in
                let selected = column_selected colname len in
                let needed_for_pred = column_needed_for_predicate colname len in
                  if not selected && not needed_for_pred then
                    acc
                  else begin
                    let cols = if selected then col :: cols else cols in
                    let pred_cols =
                      if needed_for_pred then col :: pred_cols else pred_cols in
                      (cols, pred_cols)
                  end)
             key_data_in_mem
             ([], [])
         in
           if eval_predicate pred_cols then
             (key, if reverse then rev cols else cols) :: l
           else l)
      (let first, up_to =
         if reverse then (up_to, first) else (first, up_to)
       in M.submap ?first ?up_to (TM.find_default M.empty table tx.added))
      []

  in
    match rev_key_data_list2 with
        [] -> (* fast path for common case with empty in-tx data *)
          let last_key = match rev_key_data_list1 with
              (k, _) :: _ -> Some k
            | [] -> None in
          let postproc keydata =
            postproc_keydata ~guaranteed_cols_ok:true keydata
          in return (last_key, rev_filter_map postproc rev_key_data_list1)

      | rev_key_data_list2 ->
          (* if the key range was reverse,
           * rev_key_data_list1 : (key * column list) list
           * holds the keys in normal order (smaller to greater),
           * otherwise in reverse order (greater to smaller).
           * rev_key_data_list2 is always in reverse order.
           * *)

          let key_data_list1 = rev rev_key_data_list1 in
          let key_data_list2 =
            if not reverse then rev rev_key_data_list2
            else rev_key_data_list2 in

          (* now both are in the desired order *)

          let cmp_keys =
            if reverse then
              (fun (k1, _) (k2, _) -> - String.compare k1 k2)
            else
              (fun (k1, _) (k2, _) -> String.compare k1 k2) in

          let cmp_cols c1 c2 = String.compare c1.name c2.name in

          let merge =
            if reverse then
              (* both are S-to-G *)
              (fun cols1 cols2 -> rev (rev_merge cmp_cols cols1 cols2))
            else (* both are G-to-S *)
              (fun cols1 cols2 -> rev (rev_merge_rev cmp_cols cols1 cols2)) in

          let rev_key_data_list =
            filter_map_rev_merge
              cmp_keys
              (postproc_keydata ~guaranteed_cols_ok:false)
              (fun (k, rev_cols1) (_, rev_cols2) ->
                 let cols = merge rev_cols1 rev_cols2 in
                   (k, cols))
              ~limit:max_keys key_data_list1 key_data_list2 in

          let last_key = match rev_key_data_list with
              x :: _ -> Some (get_keydata_key x)
            | [] -> None
          in return (last_key, rev rev_key_data_list)

let get_slice_aux
      postproc_keydata get_keydata_key ~keep_columnless_keys
      tx table
      ~max_keys ~max_columns ~decode_timestamps
      key_range ?predicate column_range =
  match predicate, key_range with
      _, `Discrete l ->
        short_request
          (max_keys < max_keys_in_short_request ||
           List.length l < max_keys_in_short_request)
          (fun () ->
             get_slice_aux_discrete
               postproc_keydata get_keydata_key ~keep_columnless_keys tx table
               ~max_keys ~max_columns ~decode_timestamps
               l ?predicate column_range)
    | None, `Continuous range ->
        get_slice_aux_continuous_no_predicate
          postproc_keydata get_keydata_key ~keep_columnless_keys tx table
          ~max_keys ~max_columns ~decode_timestamps
          range column_range
    | Some predicate, `Continuous range ->
        get_slice_aux_continuous_with_predicate
          postproc_keydata get_keydata_key ~keep_columnless_keys tx table
          ~max_keys ~max_columns ~decode_timestamps
          range ~predicate column_range

let record_column_reads load_stats key last_column columns =
  let col_bytes =
    List.fold_left
      (fun s col ->
         s + String.length col.data + String.length col.name)
      0
      columns
  in
    Obs_load_stats.record_bytes_rd load_stats
      (String.length key + String.length last_column + col_bytes);
    Obs_load_stats.record_cols_rd load_stats (List.length columns)

let get_slice tx table
      ?(max_keys = max_int) ?max_columns
      ?(decode_timestamps = false) key_range ?predicate column_range =
  let key_range = expand_key_range key_range in
  let max_columns_ = Option.default max_int max_columns in
  let postproc_keydata ~guaranteed_cols_ok (key, rev_cols) =
    match rev_cols with
      | last_candidate :: _ as l when max_columns_ > 0 ->
          if guaranteed_cols_ok then begin
            (* we have at most max_columns_ in l *)
            let last_column = last_candidate.name in
            let columns = rev l in
              record_column_reads tx.ks.ks_db.load_stats key last_column columns;
              Some ({ key; last_column; columns; })
          end else begin
            (* we might have more, so need to List.take *)
            let columns = List.take max_columns_ (rev l) in
            let last_column = (List.last columns).name in
              record_column_reads tx.ks.ks_db.load_stats key last_column columns;
              Some ({ key; last_column; columns; })
          end
      | _ -> None in

  let get_keydata_key { key; _ } = key in

  (* if we're being given a list (union) of columns, we restrict the max
   * number of columns to the cardinality of the column set *)
  let is_columns = function `Discrete _ -> true | `Continuous _ -> false in
  let max_columns = match max_columns with
      Some m -> m
    | None -> match column_range with
        | `Union l when List.for_all is_columns l ->
            let columns =
              List.fold_left
                (fun s x -> match x with
                     `Discrete l -> List.fold_left (fun s c -> S.add c s) s l
                   | `Continuous _ -> s)
                S.empty
                l
            in S.cardinal columns
        | `Discrete l ->
            let columns = List.fold_left (fun s c -> S.add c s) S.empty l in
              S.cardinal columns
        | `Continuous _ | `Union _ | `All -> max_int
  in
    Obs_load_stats.record_reads tx.ks.ks_db.load_stats 1;
    get_slice_aux
      postproc_keydata get_keydata_key ~keep_columnless_keys:false tx table
      ~max_keys ~max_columns ~decode_timestamps key_range ?predicate column_range

let get_slice_values tx table
      ?(max_keys = max_int) key_range columns =
  let key_range = expand_key_range key_range in
  let bytes_read = ref 0 in
  let cols_read = ref 0 in
  let postproc_keydata ~guaranteed_cols_ok (key, cols) =
    let l =
      List.map
        (fun column ->
           try
             let data = (List.find (fun c -> c.name = column) cols).data in
               bytes_read := !bytes_read + String.length data;
               incr cols_read;
               Some data
           with Not_found -> None)
        columns
    in Some (key, l) in

  let get_keydata_key (key, _) = key in

  lwt ret =
    get_slice_aux
      postproc_keydata get_keydata_key ~keep_columnless_keys:true tx table
       ~max_keys ~max_columns:(List.length columns)
       ~decode_timestamps:false key_range
       (`Union [`Discrete columns])
  in
    Obs_load_stats.record_reads tx.ks.ks_db.load_stats 1;
    Obs_load_stats.record_bytes_rd tx.ks.ks_db.load_stats !bytes_read;
    Obs_load_stats.record_cols_rd tx.ks.ks_db.load_stats !cols_read;
    return ret

let get_slice_values_with_timestamps tx table
      ?(max_keys = max_int) key_range columns =
  let key_range = expand_key_range key_range in
  let bytes_read = ref 0 in
  let cols_read = ref 0 in
  let now = Int64.of_float (Unix.gettimeofday () *. 1e6) in
  let postproc_keydata ~guaranteed_cols_ok (key, cols) =
    let l =
      List.map
        (fun column ->
           try
             let c = List.find (fun c -> c.name = column) cols in
                bytes_read := !bytes_read + String.length c.data + 8;
                incr cols_read;
                Some (c.data,
                      match c.timestamp with
                        | Timestamp t -> t
                        | No_timestamp -> now)
           with Not_found -> None)
        columns
    in Some (key, l) in

  let get_keydata_key (key, _) = key in

  lwt ret =
    get_slice_aux
      postproc_keydata get_keydata_key ~keep_columnless_keys:true tx table
       ~max_keys ~max_columns:(List.length columns)
       ~decode_timestamps:true key_range
       (`Union [`Discrete columns])
  in
    Obs_load_stats.record_reads tx.ks.ks_db.load_stats 1;
    Obs_load_stats.record_bytes_rd tx.ks.ks_db.load_stats !bytes_read;
    Obs_load_stats.record_cols_rd tx.ks.ks_db.load_stats !cols_read;
    return ret

let get_columns tx table ?(max_columns = max_int) ?decode_timestamps
                key column_range =
  match_lwt
    get_slice tx table ~max_columns ?decode_timestamps
      (`Discrete [key]) column_range
  with
    | (_, { last_column = last_column;
            columns = ((_ :: _ as columns)) } :: _ ) ->
        return (Some (last_column, columns))
    | _ -> return None

let get_column_values tx table key columns =
  match_lwt get_slice_values tx table (`Discrete [key]) columns with
    | (_, (_, l):: _) -> return l
    | _ -> assert false

let get_column tx table key column_name =
  match_lwt
    get_columns tx table key ~decode_timestamps:true ~max_columns:1
      (`Union [`Discrete [column_name]])
  with
      Some (_, c :: _) -> return (Some (c.data, c.timestamp))
    | _ -> return None

let put_columns tx table key columns =
  tx.added_keys <- TM.modify (S.add key) S.empty table tx.added_keys;
  tx.deleted_keys <- TM.modify_if_found (S.remove key) table tx.deleted_keys;
  tx.deleted <-
    TM.modify_if_found
      (fun m ->
         if M.is_empty m then m
         else
           M.modify_if_found
             (fun s ->
                List.fold_left (fun s c -> S.remove c.name s) s columns)
             key m)
      table tx.deleted;
  tx.added <-
    TM.modify
      (fun m ->
         (M.modify
            (fun m ->
               List.fold_left
                 (fun m c -> M.add c.name c m)
                 m columns)
            M.empty key m))
      M.empty table tx.added;
  return_unit

let put_multi_columns tx table data =
  Lwt_list.iter_s
    (fun (key, columns) -> put_columns tx table key columns)
    data

let rec put_multi_columns_no_tx ks table data =
  let cols_written = ref 0 in
  let bytes_written = ref 0 in
  let datum_key = put_multi_columns_no_tx_buf in
  let wait_sync =
    WRITEBATCH.perform ks.ks_db.writebatch begin fun b ->
      let table =
        match find_maybe ks.ks_tables table with
          Some t -> t
        | None ->
            (* must add table to keyspace table list *)
            register_new_table_and_add_to_writebatch' ks b table
      in
        List.iter
          (fun (key, columns) ->
             dirty_prefix_watches ks table key;
             let col_watches = find_col_watches_and_dirty_key_watches ks table key in
               List.iter
                 (fun c ->
                    dirty_col_watches col_watches c.name;
                    Obs_datum_encoding.encode_datum_key datum_key ks.ks_id
                      ~table ~key ~column:c.name
                      ~timestamp:(match c.timestamp with
                                      No_timestamp -> WRITEBATCH.timestamp b
                                    | Timestamp x -> x);
                    let klen = Obs_bytea.length datum_key in
                    let vlen = String.length c.data in
                      incr cols_written;
                      bytes_written := !bytes_written + klen + vlen;
                      WRITEBATCH.put_substring b
                        (Obs_bytea.unsafe_string datum_key) 0 klen
                        c.data 0 vlen)
                 columns)
          data;
      end in
  lwt () = wait_sync in
  let stats = ks.ks_db.load_stats in
    Obs_load_stats.record_transaction stats;
    Obs_load_stats.record_writes stats 1;
    Obs_load_stats.record_bytes_wr stats !bytes_written;
    Obs_load_stats.record_cols_wr stats !cols_written;
    return_unit

and put_multi_columns_no_tx_buf = Obs_bytea.create 10

let delete_columns tx table key cols =
  tx.added <-
    TM.modify_if_found
      (fun m ->
         (M.modify
             (fun m -> List.fold_left (fun m c -> M.remove c m) m cols)
             M.empty key m))
      table tx.added;
  if M.is_empty (TM.find_default M.empty table tx.added |>
                 M.find_default M.empty key) then
    tx.added_keys <- TM.modify_if_found (S.remove key) table tx.added_keys;
  tx.deleted <-
    TM.modify
      (fun m ->
         M.modify
           (fun s -> List.fold_left (fun s c -> S.add c s) s cols)
           S.empty key m)
      M.empty table tx.deleted;
  return_unit

let delete_key tx table key =
  match_lwt
    get_columns tx table ~max_columns:max_int ~decode_timestamps:false
      key `All
  with
      None -> return_unit
    | Some (_, columns) ->
        lwt () = delete_columns tx table key
                   (List.map (fun c -> c.name) columns)
        in
          tx.deleted_keys <- TM.modify (S.add key) S.empty table tx.deleted_keys;
          return_unit

(* assumes that [reverse = false] if the range is [`Continuous _] *)
let rec delete_keys tx table key_range =
  let max_keys = match key_range with
      `Discrete _ -> None
    | `Continuous _ -> Some 16384
  in
    match_lwt get_keys tx table ?max_keys key_range with
        [] -> return_unit
      | l ->
          Lwt_list.iter_p (delete_key tx table) l >>
          match key_range with
              `Discrete _ -> return_unit
            | `Continuous range ->
               let first = Some (List.last l ^ "\x00") in
                 delete_keys tx table (`Continuous { range with first })

let find_or_add find add h k =
  try find h k with Not_found -> add h k

let listen ks topic =
  let ks_name = ks.ks_name in
  let k = { subs_ks = ks_name; subs_topic = topic} in
  let tbl =
    find_or_add
      Hashtbl.find
      (fun h k -> let v = H.create 3 in Hashtbl.add h k v; v)
      ks.ks_db.subscriptions k
  in
    if not (H.mem tbl ks.ks_unique_id) then begin
      Hashtbl.replace ks.ks_subscriptions topic ();
      H.add tbl ks.ks_unique_id ks.ks_subs_stream;
    end;
    return_unit

let listen_prefix ks prefix =
  let ks_name = ks.ks_name in
  let t =
    find_or_add
      Hashtbl.find
      (fun h k ->
         let v = ref Obs_ternary.empty in
           Hashtbl.add h k v;
           v)
      ks.ks_db.prefix_subscriptions ks_name in
  let _, tbl =
    find_or_add
      (fun t k -> Obs_ternary.find k !t)
      (fun t k ->
         let v = (prefix, H.create 3) in
           t := Obs_ternary.add k v !t;
           v)
      t prefix
  in
    if not (H.mem tbl ks.ks_unique_id) then begin
      Hashtbl.replace ks.ks_prefix_subscriptions prefix ();
      H.add tbl ks.ks_unique_id ks.ks_subs_stream;
    end;
    return_unit

let unlisten ks topic =
  let ks_name = ks.ks_name in
  let k = { subs_ks = ks_name; subs_topic = topic} in
    begin try
      let tbl = Hashtbl.find ks.ks_db.subscriptions k in
        H.remove tbl ks.ks_unique_id;
        (* if there are no more listeners, remove the empty
         * subscriber table *)
        if H.length tbl = 0 then Hashtbl.remove ks.ks_db.subscriptions k;
        Hashtbl.remove ks.ks_subscriptions ks_name;
    with Not_found -> () end;
    return_unit

let unlisten_prefix ks prefix =
  let ks_name = ks.ks_name in
    begin try
      let t    = Hashtbl.find ks.ks_db.prefix_subscriptions ks_name in
      let _, h = Obs_ternary.find prefix !t in
        H.remove h ks.ks_unique_id;
        (* remove empty tables if needed *)
        if H.length h = 0 then t := Obs_ternary.remove prefix !t;
        if Obs_ternary.is_empty !t then Hashtbl.remove ks.ks_prefix_subscriptions ks_name
    with Not_found -> ()
    end;
    return_unit

let notify ks topic =
  match Lwt.get ks.ks_tx_key with
    | None -> notify ks topic; return_unit
    | Some tx ->
        Lwt_mutex.with_lock tx.nested_tx_mutex
          (fun () ->
             tx.tx_notifications <- Notif_queue.push topic tx.tx_notifications;
             return_unit)

let await_notifications ks =
  let stream = fst ks.ks_subs_stream in
  (* we use get_available_up_to to limit the stack footprint
   * (get_available is not tail-recursive) *)
  match Lwt_stream.get_available_up_to 500 stream with
      [] -> begin
        match_lwt Lwt_stream.get stream with
            None -> return []
          | Some x -> return [x]
      end
    | l -> return l

let dump tx ?(format = 0) ?only_tables ?offset () =
  let open Obs_backup in
  let max_chunk = 65536 in
  let module ENC = (val Obs_backup.encoder format : Obs_backup.ENCODER) in
  let enc = ENC.make ~buffer:tx.dump_buffer () in
  lwt pending_tables = match offset with
      Some c -> return c.bc_remaining_tables
    | None -> (* FIXME: should use the tx's iterator to list the tables *)
        match only_tables with
            None -> list_tables tx.ks
          | Some tables -> return tables in
  let curr_key, curr_col = match offset with
      Some c -> Some c.bc_key, Some c.bc_column
    | None -> None, None in

  let cols_read = ref 0 in
  let next_key = ref "" in
  let next_col = ref "" in

  let got_enough_data () = ENC.approximate_size enc > max_chunk in
  let value_buf = ref "" in

  let fold_datum curr_table it
        ~key_buf ~key_len ~column_buf ~column_len ~timestamp_buf =
    if got_enough_data () then begin
      next_key := String.sub key_buf 0 key_len;
      next_col := String.sub column_buf 0 column_len;
      Finish_fold curr_table
    end else begin
      ENC.add_datum enc curr_table it
        ~key_buf ~key_len ~column_buf ~column_len ~timestamp_buf ~value_buf;
      incr cols_read;
      Continue
    end in

  let rec collect_data ~curr_key ~curr_col = function
      [] ->
        if ENC.is_empty enc then return None
        else return (Some (Obs_bytea.contents (ENC.finish enc), None))
    | curr_table :: tl as tables ->
        lwt _ =
          fold_over_data tx curr_table fold_datum curr_table
            ~reverse:false
            ~first_key:curr_key ?first_column:curr_col ~up_to_key:None
        in
          if got_enough_data () then begin
            let cursor =
              { bc_remaining_tables = tables; bc_key = !next_key;
                bc_column = !next_col; }
            in return (Some (Obs_bytea.contents (ENC.finish enc), Some cursor))

          (* we don't have enough data yet, move to next table *)
          end else begin
            collect_data ~curr_key:None ~curr_col:None tl
          end in
  lwt ret = collect_data ~curr_key ~curr_col pending_tables in
    Obs_load_stats.record_reads tx.ks.ks_db.load_stats 1;
    Obs_load_stats.record_cols_rd tx.ks.ks_db.load_stats !cols_read;
    Option.may
      (fun (d, _) ->
         Obs_load_stats.record_bytes_rd tx.ks.ks_db.load_stats (String.length d))
      ret;
    return ret

let load tx data =
  Obs_load_stats.record_bytes_wr tx.ks.ks_db.load_stats (String.length data);
  Obs_load_stats.record_writes tx.ks.ks_db.load_stats 1;
  let cols_written = ref 0 in
  let wb = Lazy.force tx.backup_writebatch in
  let enc_datum_key datum_key ~table:table_name ~key ~column ~timestamp =
    incr cols_written;
    match find_maybe tx.ks.ks_tables table_name with
        Some table ->
          dirty_prefix_watches tx.ks table key;
          let col_watches = find_col_watches_and_dirty_key_watches tx.ks table key in
            dirty_col_watches col_watches column;
            Obs_datum_encoding.encode_datum_key datum_key tx.ks.ks_id
              ~table ~key ~column ~timestamp
      | None ->
          (* register table first *)
          let table =
            register_new_table_and_add_to_writebatch tx.ks wb table_name in
          let () = dirty_prefix_watches tx.ks table key in
          let col_watches = find_col_watches_and_dirty_key_watches tx.ks table key in
            dirty_col_watches col_watches column;
            Obs_datum_encoding.encode_datum_key datum_key tx.ks.ks_id
               ~table ~key ~column ~timestamp in

  let ok = Obs_backup.load enc_datum_key wb data in
    if not ok then
      return false
    else begin
      Obs_load_stats.record_cols_wr tx.ks.ks_db.load_stats !cols_written;
      tx.backup_writebatch_size <- tx.backup_writebatch_size + String.length data;
      begin
        (* we check if there's enough data in this batch, and write it if so *)
        if tx.backup_writebatch_size < 40_000_000 then
          (* FIXME: allow to set this constant somewhere *)
          return_unit
        else begin
          tx.backup_writebatch <- lazy (L.Batch.make ());
          tx.backup_writebatch_size <- 0;
          detach_ks_op tx.ks
            (L.Batch.write ~sync:tx.ks.ks_db.fsync tx.ks.ks_db.db) wb >>
          reset_iter_pool tx.ks.ks_db
        end
      end >>
      return true
    end

let load_stats tx =
  return (Obs_load_stats.stats tx.ks.ks_db.load_stats)

let cursor_of_string = Obs_backup.cursor_of_string
let string_of_cursor = Obs_backup.string_of_cursor


type update =
    { up_buf : string; up_off : int; up_len : int;
      up_signal_ack : [`ACK | `NACK] Lwt.u option;
    }

type update_stream = update Lwt_stream.t

module Raw_dump =
struct
  type raw_dump =
      {
        id : int;
        timestamp : Int64.t;
        directory : string;
        update_stream : update Lwt_stream.t;
        push_update : update option -> unit;
      }

  let is_file fname =
    try
        match (Unix.stat fname).Unix.st_kind with
            Unix.S_REG -> true
          | _ -> false
    with Unix.Unix_error _ -> false

  let new_dump_id =
    let n = ref 0 in
      (fun () -> incr n; !n)

  external hot_backup : backup_env -> srcdir:string -> dstdir:string -> bool =
    "obigstore_hot_backup"

  let dump db =
    let id        = new_dump_id () in
    let timestamp = Int64.of_float (Unix.gettimeofday () *. 1e6) in
    let dstdir    = Filename.concat db.basedir (sprintf "dump-%Ld" timestamp) in

    let update_stream, push_update = Lwt_stream.create () in

    let push_update_bytea b u =
      push_update
        (Some { up_buf = Obs_bytea.unsafe_string b;
                up_off = 0; up_len = Obs_bytea.length b;
                up_signal_ack = Some u; }) in

    let new_slave =
      { slave_id = id; slave_push = push_update_bytea;
        slave_mode = Async; slave_mode_target = Sync;
        slave_pending_updates = 0;
      }
    in
      Unix.mkdir dstdir 0o755;
      add_slave db new_slave;
      match_lwt
        Lwt_preemptive.detach
          (hot_backup ~srcdir:db.basedir ~dstdir) db.env
      with
        | true ->
            let ret = { id; directory = dstdir; timestamp;
                        update_stream; push_update; }
            in
              return ret
        | false ->
            (* FIXME: delete dstdir *)
            remove_slave db new_slave;
            fail (Failure "Hot backup failed")

  let timestamp d = return d.timestamp

  let localdir d = return @@
                   if Filename.is_relative d.directory then
                     Filename.concat (Unix.getcwd ()) d.directory
                   else d.directory

  let list_files d =
    Sys.readdir d.directory |> Array.to_list |>
    List.filter_map
      (fun fname ->
         let fullname = Filename.concat d.directory fname in
         let open Unix.LargeFile in
         let stat = stat fullname in
           match stat.st_kind with
               Unix.S_REG -> Some (fname, stat.st_size)
             | _ -> None)
    |> return

  let size d =
    list_files d >|=
    List.fold_left (fun s (_, fs) -> Int64.add s fs) 0L

  let md5digest_of_file fname =
    try_lwt
      let ic = open_in fname in
        try_lwt
          lwt digest =
            Lwt_preemptive.detach
              (fun () -> Cryptokit.hash_channel (Cryptokit.Hash.md5 ()) ic)
              ()
          in return (Some digest)
        finally
          close_in ic;
          return_unit
    with _ -> return None

  let file_digest d fname =
    md5digest_of_file (Filename.concat d.directory fname)

  let open_file d ?offset fname =
    let fname = Filename.concat d.directory fname in
      try_lwt
        lwt ic = Lwt_io.open_file ~mode:Lwt_io.input fname in
          match offset with
              None -> return (Some ic)
            | Some off -> Lwt_io.set_position ic off >> return (Some ic)
      with _ -> return None

  let ign_unix_error f x =
    try f x with Unix.Unix_error _ -> ()

  let release d =
    Array.iter
      (fun fname -> ign_unix_error Unix.unlink (Filename.concat d.directory fname))
      (Sys.readdir d.directory);
    ign_unix_error Unix.rmdir d.directory;
    return_unit
end

module Replication =
struct
  type _update = update
  type update = _update
  type _update_stream = update_stream
  type update_stream = _update_stream

  let get_update_stream d = return d.Raw_dump.update_stream
  let get_update = Lwt_stream.get
  let get_updates s = s

  let signal u x =
    (try Option.may (fun u -> Lwt.wakeup_later u x) u.up_signal_ack with _ -> ());
    return_unit

  let ack_update u = signal u `ACK
  let nack_update u = signal u `NACK

  let is_sync_update u = (* FIXME *) return false

  let get_update_data u = return (u.up_buf, u.up_off, u.up_len)

  let update_of_string s off len =
    Some { up_buf = s; up_off = off; up_len = len; up_signal_ack = None; }

  let read_int32_le s n =
    let a = Char.code s.[n] in
    let b = Char.code s.[n+1] in
    let c = Char.code s.[n+2] in
    let d = Char.code s.[n+3] in
      a + (b lsl 8) + (c lsl 16) + (d lsl 24)

  let apply_update db update =
    let must_reload = ref false in
    let wait_sync =
       WRITEBATCH.perform db.writebatch begin fun b ->
         let rec apply_update s n max =
           if n >= max then ()
           else begin
             match s.[n] with
               | '\x01' -> (* add *)
                 let klen = read_int32_le s (n + 1) in
                 let vlen = read_int32_le s (n + 1 + 4 + klen) in
                   (* TODO: instead of writing as usual and letting
                    * WRITEBATCH serialize the change again (in case we have
                    * slaves), write locally (need some ?push:bool option in
                    * WRITEBATCH.put_substring and delete_substring) and
                    * forward the entire update as is *)
                   WRITEBATCH.put_substring b
                     s (n + 1 + 4) klen
                     s (n + 1 + 4 + klen + 4) vlen;
                   apply_update s (n + 1 + 4 + klen + 4 + vlen) max
               | '\x00' -> (* delete *)
                 let klen = read_int32_le s (n + 1) in
                   WRITEBATCH.delete_substring b s (n + 1 + 4) klen;
                   apply_update s (n + 1 + 4 + klen) max
               | '\xFF' -> (* reload keyspaces *)
                   must_reload := true;
                   apply_update s (n + 1) max
               | _ -> (* unrecognized record, abort processing *)
                   (* FIXME: error out or just log? *)
                   ()
           end
         in apply_update
              update.up_buf update.up_off
              (update.up_off + update.up_len)
       end in
    lwt () = wait_sync in
      if !must_reload then reload_keyspaces db db.db;
      return_unit
end

(* @param ensure_exclusion if true, check whether a nested TX is being
 * performed, and serialize execution of [f tx] with it, so as to avoid the
 * nested TX overwriting data written by [f tx].
 *
 * Condition:
 * If ensure_exclusion is true, [f tx] must not perform nested transactions. *)
let with_transaction ks ~ensure_exclusion f =
  match Lwt.get ks.ks_tx_key with
      None -> read_committed_transaction ks f
    | Some tx when ensure_exclusion ->
        Lwt_mutex.with_lock tx.nested_tx_mutex (fun () -> f tx)
    | Some tx -> f tx

let with_read_transaction ks f = with_transaction ks ~ensure_exclusion:false f
let with_write_transaction ks f = with_transaction ks ~ensure_exclusion:true f

let get_keys ks table ?max_keys key_range =
  Profile("get_keys", table, begin
    with_read_transaction ks (fun tx -> get_keys tx table ?max_keys key_range)
  end)

let count_keys ks table key_range =
  Profile("count_keys", table, begin
    with_read_transaction ks (fun tx -> count_keys tx table key_range)
  end)

let exists_key ks table key =
  Profile("exist_key", table, begin
    with_read_transaction ks (fun tx -> exists_key tx table key)
  end)

let exist_keys ks table keys =
  Profile("exist_keys", table, begin
    with_read_transaction ks (fun tx -> exist_keys tx table keys)
  end)

let get_slice ks table ?max_keys ?max_columns ?decode_timestamps
      key_range ?predicate column_range =
  Profile("get_slice", table, begin
    with_read_transaction ks
      (fun tx ->
         get_slice tx table ?max_keys ?max_columns ?decode_timestamps
           key_range ?predicate column_range)
  end)

let get_slice_values ks table ?max_keys key_range columns =
  Profile("get_slice_values", table, begin
    with_read_transaction ks
      (fun tx -> get_slice_values tx table ?max_keys key_range columns)
  end)

let get_slice_values_with_timestamps ks table ?max_keys key_range columns =
  Profile("get_slice_values_with_timestamps", table, begin
    with_read_transaction ks
      (fun tx -> get_slice_values_with_timestamps tx table ?max_keys key_range columns)
  end)

let get_columns ks table ?max_columns ?decode_timestamps key column_range =
  Profile("get_columns", table, begin
    with_read_transaction ks
      (fun tx -> get_columns tx table ?max_columns ?decode_timestamps key column_range)
  end)

let get_column_values ks table key columns =
  Profile("get_column_values", table, begin
    with_read_transaction ks
      (fun tx -> get_column_values tx table key columns)
  end)

let get_column ks table key column =
  Profile("get_column", table, begin
    with_read_transaction ks (fun tx -> get_column tx table key column)
  end)

let put_multi_columns ks table data =
  Profile("put_multi_columns", table, begin
    match Lwt.get ks.ks_tx_key with
      | None -> put_multi_columns_no_tx ks table data
      | Some tx ->
          with_write_transaction ks
            (fun tx -> put_multi_columns tx table data)
  end)

let put_columns ks table key columns =
  Profile("put_columns", table, begin
    put_multi_columns ks table [key, columns]
  end)

let delete_columns ks table key columns =
  Profile("delete_columns", table, begin
    with_write_transaction ks (fun tx -> delete_columns tx table key columns)
  end)

let delete_key ks table key =
  Profile("delete_key", table, begin
    with_write_transaction ks (fun tx -> delete_key tx table key)
  end)

let delete_keys ks table key_range =
  Profile("delete_keys", table, begin
    (* actual delete_keys wants non-reverse ranges, so adjust key_range if
     * needed *)
    let key_range = match key_range with
        `All | `Discrete _ | `Continuous { reverse = false; _ } as x -> x
      | `Continuous { reverse = true; first; up_to } ->
          `Continuous { reverse = false; first = up_to; up_to = first }
    in
      with_write_transaction ks
        (fun tx -> delete_keys tx table (expand_key_range key_range))
  end)

let dump ks ?format ?only_tables ?offset () =
  with_read_transaction ks (fun tx -> dump tx ?format ?only_tables ?offset ())

let load ks data = with_transaction ks ~ensure_exclusion:false (fun tx -> load tx data)

let load_stats ks = with_read_transaction ks load_stats

let read_committed_transaction ks f =
  Profile("read_committed_transaction", PROF.dummy_table, begin
    read_committed_transaction ks (fun _ -> f ks)
  end)

let repeatable_read_transaction ks f =
  Profile("repeatable_read_transaction", PROF.dummy_table, begin
    repeatable_read_transaction ks (fun _ -> f ks)
  end)

let get_property t property =
  return (L.get_property t.db property)

let transaction_id ks =
  match Lwt.get ks.ks_tx_key with
    | None -> return None
    | Some tx -> return (Some (tx.tx_id, tx.outermost_tx.tx_id))

let notify ks topic =
  Profile("notify", PROF.dummy_table, notify ks topic)

module RAW =
struct
  type keyspace_ = keyspace
  type keyspace = keyspace_
  let get_slice = get_slice
  let get_slice_values = get_slice_values
  let get_slice_values_with_timestamps = get_slice_values_with_timestamps
  let get_columns = get_columns
  let get_column_values = get_column_values
  let get_column = get_column
  let put_columns = put_columns
  let put_multi_columns = put_multi_columns
end

include (Obs_structured.Make(RAW) :
           Obs_structured.STRUCTURED with type keyspace := keyspace)<|MERGE_RESOLUTION|>--- conflicted
+++ resolved
@@ -486,89 +486,6 @@
     put_substring tx k 0 (String.length k) v 0 (String.length v)
 end
 
-<<<<<<< HEAD
-module S =
-struct
-  include Set.Make(String)
-
-  let of_list l = List.fold_left (fun s x -> add x s) empty l
-  let to_list s = List.rev (fold (fun x l -> x :: l) s [])
-
-  let subset ?first ?up_to s =
-    (* trim entries before the first, if proceeds *)
-    let s = match first with
-        None -> s
-      | Some first ->
-          let _, found, after = split first s in
-            if found then add first after else after in
-    (* trim entries starting from up_to if proceeds *)
-    let s = match up_to with
-        None -> s
-      | Some last ->
-          let before, _, _ = split last s in
-            before
-    in s
-end
-
-module EXTMAP(ORD : Map.OrderedType) =
-struct
-  include Map.Make(ORD)
-
-  let find_default x k m = try find k m with Not_found -> x
-
-  let submap ?first ?up_to m =
-    (* trim entries before the first, if proceeds *)
-    let m = match first with
-        None -> m
-      | Some first ->
-          let _, found, after = split first m in
-            match found with
-                Some v -> add first v after
-              | None -> after in
-    (* trim entries starting with up_to, if proceeds *)
-    let m = match up_to with
-        None -> m
-      | Some last ->
-          let before, _, _ = split last m in
-            before
-    in m
-
-  let modify f default k m = add k (f (find_default default k m)) m
-
-  let modify_if_found f k m = try add k (f (find k m)) m with Not_found -> m
-end
-
-module M = EXTMAP(String)
-
-=======
-module Miniregion : sig
-  type 'a t
-
-  val make : 'a -> 'a t
-  val use : 'a t -> ('a -> 'b Lwt.t) -> 'b Lwt.t
-  val update_value : 'a t -> ('a -> 'a Lwt.t) -> unit Lwt.t
-end =
-struct
-  type 'a t =
-      {
-        mutable v : 'a;
-        mutex : Obs_shared_mutex.t;
-      }
-
-  let make v = { v; mutex = Obs_shared_mutex.create (); }
-
-  let use t f =
-    Obs_shared_mutex.with_lock ~shared:true t.mutex (fun () -> f t.v)
-
-  let update_value t f =
-    Obs_shared_mutex.with_lock ~shared:false t.mutex
-      (fun () ->
-         lwt new_v = f t.v in
-           t.v <- new_v;
-           return_unit)
-end
-
->>>>>>> 7f044b3c
 let cmp_table t1 t2 =
   String.compare (string_of_table t1) (string_of_table t2)
 
